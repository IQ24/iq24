--- conflicted
+++ resolved
@@ -1,9 +1,5 @@
 import { createClient } from "@iq24/supabase/job";
-<<<<<<< HEAD
-import { download } from "@iq24upabase/storage";
-=======
 import { download } from "@iq24/supabase/storage";
->>>>>>> 4c29cb29
 import { schemaTask } from "@trigger.dev/sdk/v3";
 import { blobToSerializable } from "jobs/utils/blob";
 import { processBatch } from "jobs/utils/process-batch";
