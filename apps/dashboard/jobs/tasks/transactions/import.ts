--- conflicted
+++ resolved
@@ -1,13 +1,7 @@
 import { mapTransactions } from "@iq24/import/mappings";
-<<<<<<< HEAD
-import { transform } from "@iq24mport/transform";
-import { validateTransactions } from "@iq24mport/validate";
-import { createClient } from "@iq24upabase/job";
-=======
 import { transform } from "@iq24/import/transform";
 import { validateTransactions } from "@iq24/import/validate";
 import { createClient } from "@iq24/supabase/job";
->>>>>>> 4c29cb29
 import { logger, schemaTask } from "@trigger.dev/sdk/v3";
 import { processBatch } from "jobs/utils/process-batch";
 import { revalidateCache } from "jobs/utils/revalidate-cache";
