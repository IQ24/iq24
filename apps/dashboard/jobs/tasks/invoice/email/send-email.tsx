--- conflicted
+++ resolved
@@ -1,12 +1,7 @@
 import { resend } from "@/utils/resend";
 import InvoiceEmail from "@iq24/email/emails/invoice";
-<<<<<<< HEAD
-import { createClient } from "@iq24upabase/job";
-import { getAppUrl } from "@iq24tils/envs";
-=======
 import { createClient } from "@iq24/supabase/job";
 import { getAppUrl } from "@iq24/utils/envs";
->>>>>>> 4c29cb29
 import { render } from "@react-email/render";
 import { logger, schemaTask } from "@trigger.dev/sdk/v3";
 import { nanoid } from "nanoid";
@@ -45,11 +40,7 @@
     }
 
     const response = await resend.emails.send({
-<<<<<<< HEAD
-      from: "iq24 <iq24bot@iq2@iq24
-=======
       from: "Midday <middaybot@iq24i>",
->>>>>>> 4c29cb29
       to: customerEmail,
       replyTo: invoice?.team.email ?? undefined,
       subject: `${invoice?.team.name} sent you an invoice`,
