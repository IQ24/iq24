--- conflicted
+++ resolved
@@ -1,31 +1,18 @@
 import countries from "@iq24/location/country-flags";
-<<<<<<< HEAD
-import { Button } from "@iq24i/button";
-import { cn } from "@iq24i/cn";
-=======
 import { Button } from "@iq24/ui/button";
 import { cn } from "@iq24/ui/cn";
->>>>>>> 4c29cb29
 import {
   Command,
   CommandEmpty,
   CommandGroup,
   CommandInput,
   CommandItem,
-<<<<<<< HEAD
-} from "@iq24i/command";
-=======
 } from "@iq24/ui/command";
->>>>>>> 4c29cb29
 import {
   Popover,
   PopoverContentWithoutPortal,
   PopoverTrigger,
-<<<<<<< HEAD
-} from "@iq24i/popover";
-=======
 } from "@iq24/ui/popover";
->>>>>>> 4c29cb29
 import { CaretSortIcon, CheckIcon } from "@radix-ui/react-icons";
 import * as React from "react";
 import { useEffect } from "react";
