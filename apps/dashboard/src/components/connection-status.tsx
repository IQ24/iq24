--- conflicted
+++ resolved
@@ -1,24 +1,14 @@
 import { getConnectionsStatus } from "@/utils/connection-status";
 import { getBankConnectionsByTeamId } from "@iq24/supabase/cached-queries";
-<<<<<<< HEAD
-import { Button } from "@iq24i/button";
-import { cn } from "@iq24i/cn";
-import { Icons } from "@iq24i/icons";
-=======
 import { Button } from "@iq24/ui/button";
 import { cn } from "@iq24/ui/cn";
 import { Icons } from "@iq24/ui/icons";
->>>>>>> 4c29cb29
 import {
   Tooltip,
   TooltipContent,
   TooltipProvider,
   TooltipTrigger,
-<<<<<<< HEAD
-} from "@iq24i/tooltip";
-=======
 } from "@iq24/ui/tooltip";
->>>>>>> 4c29cb29
 import Link from "next/link";
 
 export async function ConnectionStatus() {
