--- conflicted
+++ resolved
@@ -2,13 +2,8 @@
 
 import { useI18n } from "@/locales/client";
 import { Card, CardContent, CardHeader, CardTitle } from "@iq24/ui/card";
-<<<<<<< HEAD
-import { cn } from "@iq24i/cn";
-import { Skeleton } from "@iq24i/skeleton";
-=======
 import { cn } from "@iq24/ui/cn";
 import { Skeleton } from "@iq24/ui/skeleton";
->>>>>>> 4c29cb29
 import { useState } from "react";
 import { AnimatedNumber } from "./animated-number";
 
