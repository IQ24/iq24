"use client";

import { sendSupportSchema } from "@/actions/schema";
import { sendSupportAction } from "@/actions/send-support-action";
import { zodResolver } from "@hookform/resolvers/zod";
import { Button } from "@iq24/ui/button";
import {
  Form,
  FormControl,
  FormField,
  FormItem,
  FormLabel,
  FormMessage,
<<<<<<< HEAD
} from "@iq24i/form";
import { Input } from "@iq24i/input";
=======
} from "@iq24/ui/form";
import { Input } from "@iq24/ui/input";
>>>>>>> 4c29cb29
import {
  Select,
  SelectContent,
  SelectItem,
  SelectTrigger,
  SelectValue,
<<<<<<< HEAD
} from "@iq24i/select";
import { Textarea } from "@iq24i/textarea";
import { useToast } from "@iq24i/use-toast";
=======
} from "@iq24/ui/select";
import { Textarea } from "@iq24/ui/textarea";
import { useToast } from "@iq24/ui/use-toast";
>>>>>>> 4c29cb29
import { Loader2 } from "lucide-react";
import { useAction } from "next-safe-action/hooks";
import { useForm } from "react-hook-form";
import type { z } from "zod";

export function SupportForm() {
  const { toast } = useToast();
  const form = useForm<z.infer<typeof sendSupportSchema>>({
    resolver: zodResolver(sendSupportSchema),
    defaultValues: {
      subject: undefined,
      type: undefined,
      priority: undefined,
      message: undefined,
    },
  });

  const sendSupport = useAction(sendSupportAction, {
    onSuccess: () => {
      toast({
        duration: 2500,
        title: "Support ticket sent.",
        variant: "success",
      });

      form.reset();
    },
    onError: () => {
      toast({
        duration: 3500,
        variant: "error",
        title: "Something went wrong please try again.",
      });
    },
  });

  return (
    <Form {...form}>
      <form
        onSubmit={form.handleSubmit(sendSupport.execute)}
        className="space-y-8"
      >
        <FormField
          control={form.control}
          name="subject"
          render={({ field }) => (
            <FormItem>
              <FormLabel>Subject</FormLabel>
              <FormControl>
                <Input
                  placeholder="Summary of the problem you have"
                  {...field}
                />
              </FormControl>
              <FormMessage />
            </FormItem>
          )}
        />

        <div className="flex space-x-4">
          <FormField
            control={form.control}
            name="type"
            render={({ field }) => (
              <FormItem className="w-full">
                <FormLabel>Product</FormLabel>
                <Select
                  onValueChange={field.onChange}
                  defaultValue={field.value}
                >
                  <FormControl>
                    <SelectTrigger>
                      <SelectValue placeholder="Select Product" />
                    </SelectTrigger>
                  </FormControl>
                  <SelectContent>
                    <SelectItem value="Transactions">Transactions</SelectItem>
                    <SelectItem value="Vault">Vault</SelectItem>
                    <SelectItem value="Inbox">Inbox</SelectItem>
                    <SelectItem value="Invoicing">Invoicing</SelectItem>
                    <SelectItem value="Tracker">Tracker</SelectItem>
                    <SelectItem value="AI">AI</SelectItem>
                    <SelectItem value="General">General</SelectItem>
                  </SelectContent>
                </Select>
                <FormMessage />
              </FormItem>
            )}
          />
          <FormField
            control={form.control}
            name="priority"
            render={({ field }) => (
              <FormItem className="w-full">
                <FormLabel>Severity</FormLabel>
                <Select
                  onValueChange={field.onChange}
                  defaultValue={field.value}
                >
                  <FormControl>
                    <SelectTrigger>
                      <SelectValue placeholder="Select severity" />
                    </SelectTrigger>
                  </FormControl>
                  <SelectContent>
                    <SelectItem value="low">Low</SelectItem>
                    <SelectItem value="normal">Normal</SelectItem>
                    <SelectItem value="high">High</SelectItem>
                    <SelectItem value="urgent">Urgent</SelectItem>
                  </SelectContent>
                </Select>
                <FormMessage />
              </FormItem>
            )}
          />
        </div>

        <FormField
          control={form.control}
          name="message"
          render={({ field }) => (
            <FormItem>
              <FormLabel>Message</FormLabel>
              <FormControl>
                <Textarea
                  placeholder="Describe the issue you're facing, along with any relevant information. Please be as detailed and specific as possible."
                  className="resize-none min-h-[150px]"
                  {...field}
                />
              </FormControl>

              <FormMessage />
            </FormItem>
          )}
        />

        <Button
          type="submit"
          disabled={
            sendSupport.status === "executing" || !form.formState.isValid
          }
        >
          {sendSupport.status === "executing" ? (
            <Loader2 className="h-4 w-4 animate-spin" />
          ) : (
            "Submit"
          )}
        </Button>
      </form>
    </Form>
  );
}<|MERGE_RESOLUTION|>--- conflicted
+++ resolved
@@ -11,28 +11,17 @@
   FormItem,
   FormLabel,
   FormMessage,
-<<<<<<< HEAD
-} from "@iq24i/form";
-import { Input } from "@iq24i/input";
-=======
 } from "@iq24/ui/form";
 import { Input } from "@iq24/ui/input";
->>>>>>> 4c29cb29
 import {
   Select,
   SelectContent,
   SelectItem,
   SelectTrigger,
   SelectValue,
-<<<<<<< HEAD
-} from "@iq24i/select";
-import { Textarea } from "@iq24i/textarea";
-import { useToast } from "@iq24i/use-toast";
-=======
 } from "@iq24/ui/select";
 import { Textarea } from "@iq24/ui/textarea";
 import { useToast } from "@iq24/ui/use-toast";
->>>>>>> 4c29cb29
 import { Loader2 } from "lucide-react";
 import { useAction } from "next-safe-action/hooks";
 import { useForm } from "react-hook-form";
