import { formatSize } from "@/utils/format";
import { Button } from "@iq24/ui/button";
import {
  HoverCard,
  HoverCardContent,
  HoverCardTrigger,
<<<<<<< HEAD
} from "@iq24i/hover-card";
import { Skeleton } from "@iq24i/skeleton";
import { isSupportedFilePreview } from "@iq24tils";
=======
} from "@iq24/ui/hover-card";
import { Skeleton } from "@iq24/ui/skeleton";
import { isSupportedFilePreview } from "@iq24/utils";
>>>>>>> 4c29cb29
import { X } from "lucide-react";
import { FilePreview } from "./file-preview";

type Props = {
  file: any;
  onDelete: () => void;
};

export function AttachmentItem({ file, onDelete }: Props) {
  const filePreviewSupported = isSupportedFilePreview(file.type);

  return (
    <div className="flex items-center justify-between">
      <div className="flex space-x-4 items-center">
        <HoverCard openDelay={200}>
          <HoverCardTrigger>
            <div className="border w-[40px] h-[40px] overflow-hidden cursor-pointer">
              {file.isUploading ? (
                <Skeleton className="w-full h-full" />
              ) : (
                <FilePreview
                  src={`/api/proxy?filePath=vault/${file?.path?.join("/")}`}
                  name={file.name}
                  type={file.type}
                  preview
                  width={45}
                  height={100}
                  // Wait for the sheet to open before loading the file
                  delay={100}
                />
              )}
            </div>
          </HoverCardTrigger>
          {filePreviewSupported && (
            <HoverCardContent
              className="w-[273px] h-[358px] p-0 overflow-hidden"
              side="left"
              sideOffset={55}
            >
              <FilePreview
                src={`/api/proxy?filePath=vault/${file?.path?.join("/")}`}
                downloadUrl={`/api/download/file?path=${file?.path
                  ?.slice(1)
                  .join("/")}&filename=${file.name}`}
                name={file.name}
                type={file.type}
                width={280}
                height={365}
              />
            </HoverCardContent>
          )}
        </HoverCard>

        <div className="flex flex-col space-y-0.5 w-80">
          <span className="truncate">{file.name}</span>
          <span className="text-xs text-[#606060]">
            {file.size && formatSize(file.size)}
          </span>
        </div>
      </div>

      <Button
        variant="ghost"
        size="icon"
        className="w-auto hover:bg-transparent flex"
        onClick={onDelete}
      >
        <X size={14} />
      </Button>
    </div>
  );
}<|MERGE_RESOLUTION|>--- conflicted
+++ resolved
@@ -4,15 +4,9 @@
   HoverCard,
   HoverCardContent,
   HoverCardTrigger,
-<<<<<<< HEAD
-} from "@iq24i/hover-card";
-import { Skeleton } from "@iq24i/skeleton";
-import { isSupportedFilePreview } from "@iq24tils";
-=======
 } from "@iq24/ui/hover-card";
 import { Skeleton } from "@iq24/ui/skeleton";
 import { isSupportedFilePreview } from "@iq24/utils";
->>>>>>> 4c29cb29
 import { X } from "lucide-react";
 import { FilePreview } from "./file-preview";
 
