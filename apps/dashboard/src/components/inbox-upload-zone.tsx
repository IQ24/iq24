"use client";

import { inboxUploadAction } from "@/actions/inbox-upload-action";
import { resumableUpload } from "@/utils/upload";
import { createClient } from "@iq24/supabase/client";
<<<<<<< HEAD
import { cn } from "@iq24i/cn";
import { useToast } from "@iq24i/use-toast";
=======
import { cn } from "@iq24/ui/cn";
import { useToast } from "@iq24/ui/use-toast";
>>>>>>> 4c29cb29
import { useAction } from "next-safe-action/hooks";
import { type ReactNode, useEffect, useRef, useState } from "react";
import { useDropzone } from "react-dropzone";

type Props = {
  teamId: string;
  children: ReactNode;
};

export function UploadZone({ children, teamId }: Props) {
  const supabase = createClient();
  const [progress, setProgress] = useState(0);
  const [showProgress, setShowProgress] = useState(false);
  const [toastId, setToastId] = useState(null);
  const uploadProgress = useRef([]);
  const { toast, dismiss, update } = useToast();

  const inboxUpload = useAction(inboxUploadAction);

  useEffect(() => {
    if (!toastId && showProgress) {
      const { id } = toast({
        title: `Uploading ${uploadProgress.current.length} files`,
        progress,
        variant: "progress",
        description: "Please do not close browser until completed",
        duration: Number.POSITIVE_INFINITY,
      });

      setToastId(id);
    } else {
      update(toastId, {
        progress,
        title: `Uploading ${uploadProgress.current.length} files`,
      });
    }
  }, [showProgress, progress, toastId]);

  const onDrop = async (files) => {
    // NOTE: If onDropRejected
    if (!files.length) {
      return;
    }

    // Set default progress
    uploadProgress.current = files.map(() => 0);

    setShowProgress(true);

    // Add uploaded folder so we can filter background job on this
    const path = [teamId, "inbox"];

    try {
      const results = await Promise.all(
        files.map(async (file, idx) =>
          resumableUpload(supabase, {
            bucket: "vault",
            path,
            file,
            onProgress: (bytesUploaded, bytesTotal) => {
              uploadProgress.current[idx] = (bytesUploaded / bytesTotal) * 100;

              const _progress = uploadProgress.current.reduce(
                (acc, currentValue) => {
                  return acc + currentValue;
                },
                0
              );

              setProgress(Math.round(_progress / files.length));
            },
          })
        )
      );

      // Trigger the upload jobs
      inboxUpload.execute(
        results.map((result) => ({
          file_path: [...path, result.filename],
          mimetype: result.file.type,
          size: result.file.size,
        }))
      );

      // Reset once done
      uploadProgress.current = [];

      setProgress(0);
      toast({
        title: "Upload successful.",
        variant: "success",
        duration: 2000,
      });

      setShowProgress(false);
      setToastId(null);
      dismiss(toastId);
    } catch {
      toast({
        duration: 2500,
        variant: "error",
        title: "Something went wrong please try again.",
      });
    }
  };

  const { getRootProps, getInputProps, isDragActive } = useDropzone({
    onDrop,
    onDropRejected: ([reject]) => {
      if (reject?.errors.find(({ code }) => code === "file-too-large")) {
        toast({
          duration: 2500,
          variant: "error",
          title: "File size to large.",
        });
      }

      if (reject?.errors.find(({ code }) => code === "file-invalid-type")) {
        toast({
          duration: 2500,
          variant: "error",
          title: "File type not supported.",
        });
      }
    },
    maxSize: 3000000, // 3MB
    maxFiles: 10,
    accept: {
      "image/png": [".png"],
      "image/jpeg": [".jpg", ".jpeg"],
      "application/pdf": [".pdf"],
    },
  });

  return (
    <div
      {...getRootProps({ onClick: (evt) => evt.stopPropagation() })}
      className="relative h-full"
    >
      <div className="absolute top-0 bottom-0 right-0 left-0 z-[51] pointer-events-none">
        <div
          className={cn(
            "bg-background dark:bg-[#1A1A1A] h-full flex items-center justify-center text-center invisible",
            isDragActive && "visible"
          )}
        >
          <input {...getInputProps()} id="upload-files" />
          <p className="text-xs">
            Drop your receipts here. <br />
            Maximum of 10 files at a time.
          </p>
        </div>
      </div>

      {children}
    </div>
  );
}<|MERGE_RESOLUTION|>--- conflicted
+++ resolved
@@ -3,13 +3,8 @@
 import { inboxUploadAction } from "@/actions/inbox-upload-action";
 import { resumableUpload } from "@/utils/upload";
 import { createClient } from "@iq24/supabase/client";
-<<<<<<< HEAD
-import { cn } from "@iq24i/cn";
-import { useToast } from "@iq24i/use-toast";
-=======
 import { cn } from "@iq24/ui/cn";
 import { useToast } from "@iq24/ui/use-toast";
->>>>>>> 4c29cb29
 import { useAction } from "next-safe-action/hooks";
 import { type ReactNode, useEffect, useRef, useState } from "react";
 import { useDropzone } from "react-dropzone";
