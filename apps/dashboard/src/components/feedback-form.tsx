--- conflicted
+++ resolved
@@ -2,13 +2,8 @@
 
 import { sendFeebackAction } from "@/actions/send-feedback-action";
 import { Button } from "@iq24/ui/button";
-<<<<<<< HEAD
-import { Popover, PopoverContent, PopoverTrigger } from "@iq24i/popover";
-import { Textarea } from "@iq24i/textarea";
-=======
 import { Popover, PopoverContent, PopoverTrigger } from "@iq24/ui/popover";
 import { Textarea } from "@iq24/ui/textarea";
->>>>>>> 4c29cb29
 import { Loader2 } from "lucide-react";
 import { useAction } from "next-safe-action/hooks";
 import { useState } from "react";
