--- conflicted
+++ resolved
@@ -1,11 +1,6 @@
 import { getSubscriberPreferences } from "@iq24/notification";
-<<<<<<< HEAD
-import { getUser } from "@iq24upabase/cached-queries";
-import { Skeleton } from "@iq24i/skeleton";
-=======
 import { getUser } from "@iq24/supabase/cached-queries";
 import { Skeleton } from "@iq24/ui/skeleton";
->>>>>>> 4c29cb29
 import { NotificationSetting } from "./notification-setting";
 
 export function NotificationSettingsSkeleton() {
