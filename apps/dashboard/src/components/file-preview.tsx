"use client";

import { Button } from "@iq24/ui/button";
<<<<<<< HEAD
import { cn } from "@iq24i/cn";
import { Dialog, DialogContentFrameless, DialogTrigger } from "@iq24i/dialog";
import { Icons } from "@iq24i/icons";
import { Skeleton } from "@iq24i/skeleton";
import { FileType } from "@iq24tils";
=======
import { cn } from "@iq24/ui/cn";
import { Dialog, DialogContentFrameless, DialogTrigger } from "@iq24/ui/dialog";
import { Icons } from "@iq24/ui/icons";
import { Skeleton } from "@iq24/ui/skeleton";
import { FileType } from "@iq24/utils";
>>>>>>> 4c29cb29
import { AnimatePresence, motion } from "framer-motion";
import dynamic from "next/dynamic";
import { useState } from "react";
import React from "react";

const Iframe = dynamic(() => import("./iframe").then((mod) => mod.Iframe), {
  ssr: false,
});

type Props = {
  type: FileType;
  name: string;
  className?: string;
  preview?: boolean;
  src: string;
  downloadUrl?: string;
  width: number;
  height: number;
  disableFullscreen?: boolean;
  onLoaded?: () => void;
  download?: boolean;
  isFullscreen?: boolean;
  delay?: number;
};

const RenderComponent = ({
  type,
  src,
  className,
  width,
  height,
  preview,
  onLoaded,
  setError,
  delay,
}: {
  type: FileType;
  src: string;
  className?: string;
  width: number;
  height: number;
  preview?: boolean;
  onLoaded: (loaded: boolean) => void;
  setError: (error: boolean) => void;
  delay?: number;
}) => {
  const handleOnLoaded = () => {
    onLoaded(true);
  };

  if (type?.startsWith("image")) {
    return (
      <div className={cn("flex items-center justify-center", className)}>
        <img
          src={src}
          className="object-contain"
          alt="Preview"
          onError={() => setError(true)}
          onLoad={handleOnLoaded}
        />
      </div>
    );
  }

  if (type === FileType.Pdf) {
    return (
      <Iframe
        src={src}
        key={src}
        width={width}
        height={height}
        onLoaded={handleOnLoaded}
        setError={setError}
        preview={preview}
        delay={delay}
      />
    );
  }

  return null;
};

const DownloadButton = ({ url }: { url: string }) => (
  <a href={url} download>
    <Button
      variant="secondary"
      className="w-[32px] h-[32px] bg-white/80 hover:bg-white dark:bg-black/80 dark:hover:bg-black border"
      size="icon"
    >
      <Icons.FileDownload />
    </Button>
  </a>
);

const RenderButtons = ({
  preview,
  isLoaded,
  disableFullscreen,
  downloadUrl,
}: {
  preview: boolean;
  isLoaded: boolean;
  disableFullscreen: boolean;
  downloadUrl?: string;
}) => {
  if (preview || !isLoaded) return null;

  return (
    <div className="absolute bottom-4 left-2 flex space-x-2 z-10">
      {!disableFullscreen && (
        <motion.div
          initial={{ y: 50, opacity: 0 }}
          animate={{ y: 0, opacity: 1 }}
          exit={{ y: -50, opacity: 0 }}
        >
          <DialogTrigger asChild>
            <Button
              variant="secondary"
              className="w-[32px] h-[32px] bg-white/80 hover:bg-white dark:bg-black/80 dark:hover:bg-black border"
              size="icon"
            >
              <Icons.OpenInFull />
            </Button>
          </DialogTrigger>
        </motion.div>
      )}

      {downloadUrl && (
        <motion.div
          initial={{ y: 50, opacity: 0 }}
          animate={{ y: 0, opacity: 1 }}
          exit={{ y: -50, opacity: 0 }}
          transition={{ delay: 0.04 }}
        >
          <DownloadButton url={downloadUrl} />
        </motion.div>
      )}
    </div>
  );
};

export function FilePreview({
  src,
  className,
  name,
  type,
  preview,
  downloadUrl,
  width,
  height,
  disableFullscreen,
  download = true,
  isFullscreen,
  delay,
  onLoaded,
}: Props) {
  const [isLoaded, setLoaded] = useState(false);
  const [error, setError] = useState(false);

  function handleLoaded() {
    setLoaded(true);
    onLoaded?.();
  }

  return (
    <Dialog>
      <div
        className={cn(className, "relative h-full overflow-hidden")}
        style={preview ? { width: width - 2, height: height - 5 } : undefined}
      >
        {!isLoaded && !error && (
          <div className="w-full h-full flex items-center justify-center pointer-events-none">
            <Skeleton
              style={{ width, height }}
              className={cn(
                isLoaded && "hidden",
                error && "hidden",
                isFullscreen &&
                  "absolute top-0 left-0 z-20 pointer-events-none w-full h-full"
              )}
            />
          </div>
        )}

        <div
          className={cn(
            "w-full h-full items-center flex justify-center bg-[#F2F1EF] dark:bg-secondary",
            !isLoaded && "hidden",
            error && "visible bg-transparent"
          )}
        >
          <AnimatePresence>
            <RenderButtons
              preview={preview}
              isLoaded={isLoaded}
              disableFullscreen={disableFullscreen}
              downloadUrl={downloadUrl}
            />
            {disableFullscreen && download && downloadUrl && (
              <div className="absolute bottom-4 left-2 z-10">
                <motion.div
                  initial={{ y: 50, opacity: 0 }}
                  animate={{ y: 0, opacity: 1 }}
                  exit={{ y: -50, opacity: 0 }}
                  transition={{ delay: 0.04 }}
                >
                  <DownloadButton url={downloadUrl} />
                </motion.div>
              </div>
            )}
          </AnimatePresence>

          {error ? (
            <Icons.Image size={16} />
          ) : (
            <RenderComponent
              type={type}
              src={src}
              className={className}
              width={width}
              height={height}
              onLoaded={handleLoaded}
              setError={setError}
              preview={preview}
              delay={delay}
            />
          )}
        </div>
      </div>

      <DialogContentFrameless className="w-[680px] h-[800px] overflow-auto p-0 m-0">
        <FilePreview
          src={src}
          name={name}
          type={type}
          downloadUrl={downloadUrl}
          width={680}
          height={780}
          disableFullscreen
        />
      </DialogContentFrameless>
    </Dialog>
  );
}<|MERGE_RESOLUTION|>--- conflicted
+++ resolved
@@ -1,19 +1,11 @@
 "use client";
 
 import { Button } from "@iq24/ui/button";
-<<<<<<< HEAD
-import { cn } from "@iq24i/cn";
-import { Dialog, DialogContentFrameless, DialogTrigger } from "@iq24i/dialog";
-import { Icons } from "@iq24i/icons";
-import { Skeleton } from "@iq24i/skeleton";
-import { FileType } from "@iq24tils";
-=======
 import { cn } from "@iq24/ui/cn";
 import { Dialog, DialogContentFrameless, DialogTrigger } from "@iq24/ui/dialog";
 import { Icons } from "@iq24/ui/icons";
 import { Skeleton } from "@iq24/ui/skeleton";
 import { FileType } from "@iq24/utils";
->>>>>>> 4c29cb29
 import { AnimatePresence, motion } from "framer-motion";
 import dynamic from "next/dynamic";
 import { useState } from "react";
