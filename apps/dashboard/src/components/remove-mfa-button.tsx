--- conflicted
+++ resolved
@@ -2,11 +2,7 @@
 
 import { unenrollMfaAction } from "@/actions/unenroll-mfa-action";
 import { Button } from "@iq24/ui/button";
-<<<<<<< HEAD
-import { useToast } from "@iq24i/use-toast";
-=======
 import { useToast } from "@iq24/ui/use-toast";
->>>>>>> 4c29cb29
 import { useAction } from "next-safe-action/hooks";
 
 type Props = {
