import { useInitialConnectionStatus } from "@/hooks/use-initial-connection-status";
import { Button } from "@iq24/ui/button";
<<<<<<< HEAD
import { cn } from "@iq24i/cn";
=======
import { cn } from "@iq24/ui/cn";
>>>>>>> 4c29cb29
import { useTheme } from "next-themes";
import dynamic from "next/dynamic";
import { useEffect, useState } from "react";

const Lottie = dynamic(() => import("lottie-react"), {
  ssr: false,
});

type Props = {
  accessToken?: string;
  runId?: string;
  setRunId: (runId?: string) => void;
  onClose: () => void;
  setActiveTab: (value: "support" | "loading" | "select-accounts") => void;
};

export function LoadingTransactionsEvent({
  accessToken,
  runId,
  setRunId,
  onClose,
  setActiveTab,
}: Props) {
  const [step, setStep] = useState(1);
  const { resolvedTheme } = useTheme();

  const { status } = useInitialConnectionStatus({
    runId,
    accessToken,
  });

  useEffect(() => {
    if (status === "SYNCING") {
      setStep(2);
    }

    if (status === "COMPLETED") {
      setStep(3);

      setTimeout(() => {
        setRunId(undefined);
        setStep(4);
      }, 1000);
    }
  }, [status]);

  return (
    <div className="w-full">
      <Lottie
        className="mb-6"
        animationData={
          resolvedTheme === "dark"
            ? require("public/assets/setup-animation.json")
            : require("public/assets/setup-animation-dark.json")
        }
        loop={true}
        style={{ width: 50, height: 50 }}
        rendererSettings={{
          preserveAspectRatio: "xMidYMid slice",
        }}
      />
      <h2 className="text-lg font-semibold leading-none tracking-tight mb-2">
        Setting up account
      </h2>

      <p className="text-sm text-[#878787] mb-8">
        Depending on the bank it can take up to 1 hour to fetch all
        transactions, feel free to close this window and we will notify you when
        it is done.
      </p>

      <ul className="text-md text-[#878787] space-y-4 transition-all">
        <li
          className={cn(
            "opacity-50 dark:opacity-20",
            step > 0 && "!opacity-100"
          )}
        >
          Connecting bank
          {step === 1 && <span className="loading-ellipsis" />}
        </li>
        <li
          className={cn(
            "opacity-50 dark:opacity-20",
            step > 1 && "!opacity-100"
          )}
        >
          Getting transactions
          {step === 2 && <span className="loading-ellipsis" />}
        </li>
        <li
          className={cn(
            "opacity-50 dark:opacity-20",
            step > 2 && "!opacity-100"
          )}
        >
          Completed
          {step === 3 && <span className="loading-ellipsis" />}
        </li>
      </ul>

      <div className="w-full mt-12">
        <Button className="w-full" onClick={onClose}>
          Close
        </Button>

        <div className="flex justify-center mt-4">
          <button
            type="button"
            className="text-xs text-[#878787]"
            onClick={() => setActiveTab("support")}
          >
            Need support
          </button>
        </div>
      </div>
    </div>
  );
}<|MERGE_RESOLUTION|>--- conflicted
+++ resolved
@@ -1,10 +1,6 @@
 import { useInitialConnectionStatus } from "@/hooks/use-initial-connection-status";
 import { Button } from "@iq24/ui/button";
-<<<<<<< HEAD
-import { cn } from "@iq24i/cn";
-=======
 import { cn } from "@iq24/ui/cn";
->>>>>>> 4c29cb29
 import { useTheme } from "next-themes";
 import dynamic from "next/dynamic";
 import { useEffect, useState } from "react";
