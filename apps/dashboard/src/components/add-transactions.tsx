"use client";

import { Button } from "@iq24/ui/button";
import {
  DropdownMenu,
  DropdownMenuContent,
  DropdownMenuItem,
  DropdownMenuTrigger,
<<<<<<< HEAD
} from "@iq24i/dropdown-menu";
import { Icons } from "@iq24i/icons";
=======
} from "@iq24/ui/dropdown-menu";
import { Icons } from "@iq24/ui/icons";
>>>>>>> 4c29cb29
import { parseAsBoolean, parseAsString, useQueryStates } from "nuqs";

export function AddTransactions() {
  const [_, setParams] = useQueryStates({
    step: parseAsString,
    hide: parseAsBoolean,
    "create-transaction": parseAsBoolean,
  });

  return (
    <DropdownMenu>
      <DropdownMenuTrigger asChild>
        <Button variant="outline" size="icon">
          <Icons.Add size={17} />
        </Button>
      </DropdownMenuTrigger>
      <DropdownMenuContent sideOffset={10} align="end">
        <DropdownMenuItem
          onClick={() => setParams({ step: "connect" })}
          className="space-x-2"
        >
          <Icons.Accounts size={18} />
          <span>Connect account</span>
        </DropdownMenuItem>
        <DropdownMenuItem
          onClick={() => setParams({ step: "import", hide: true })}
          className="space-x-2"
        >
          <Icons.Import size={18} />
          <span>Import/backfill</span>
        </DropdownMenuItem>
        <DropdownMenuItem
          onClick={() => setParams({ "create-transaction": true })}
          className="space-x-2"
        >
          <Icons.CreateTransaction size={18} />
          <span>Create transaction</span>
        </DropdownMenuItem>
      </DropdownMenuContent>
    </DropdownMenu>
  );
}<|MERGE_RESOLUTION|>--- conflicted
+++ resolved
@@ -6,13 +6,8 @@
   DropdownMenuContent,
   DropdownMenuItem,
   DropdownMenuTrigger,
-<<<<<<< HEAD
-} from "@iq24i/dropdown-menu";
-import { Icons } from "@iq24i/icons";
-=======
 } from "@iq24/ui/dropdown-menu";
 import { Icons } from "@iq24/ui/icons";
->>>>>>> 4c29cb29
 import { parseAsBoolean, parseAsString, useQueryStates } from "nuqs";
 
 export function AddTransactions() {
