--- conflicted
+++ resolved
@@ -2,33 +2,20 @@
 
 import { formatRelativeTime } from "@/utils/format";
 import { createClient } from "@iq24/supabase/client";
-<<<<<<< HEAD
-import { AnimatedSizeContainer } from "@iq24i/animated-size-container";
-=======
 import { AnimatedSizeContainer } from "@iq24/ui/animated-size-container";
->>>>>>> 4c29cb29
 import {
   Avatar,
   AvatarFallback,
   AvatarImage,
   AvatarImageNext,
-<<<<<<< HEAD
-} from "@iq24i/avatar";
-import { Separator } from "@iq24i/separator";
-=======
 } from "@iq24/ui/avatar";
 import { Separator } from "@iq24/ui/separator";
->>>>>>> 4c29cb29
 import {
   Tooltip,
   TooltipContent,
   TooltipProvider,
   TooltipTrigger,
-<<<<<<< HEAD
-} from "@iq24i/tooltip";
-=======
 } from "@iq24/ui/tooltip";
->>>>>>> 4c29cb29
 import { motion } from "framer-motion";
 import { useEffect, useState } from "react";
 import type { Customer } from "./invoice-toolbar";
