--- conflicted
+++ resolved
@@ -3,15 +3,9 @@
 import { changeTeamAction } from "@/actions/change-team-action";
 import { CreateTeamModal } from "@/components/modals/create-team-modal";
 import { Avatar, AvatarFallback, AvatarImageNext } from "@iq24/ui/avatar";
-<<<<<<< HEAD
-import { Button } from "@iq24i/button";
-import { Dialog } from "@iq24i/dialog";
-import { Icons } from "@iq24i/icons";
-=======
 import { Button } from "@iq24/ui/button";
 import { Dialog } from "@iq24/ui/dialog";
 import { Icons } from "@iq24/ui/icons";
->>>>>>> 4c29cb29
 import { useClickAway } from "@uidotdev/usehooks";
 import { motion } from "framer-motion";
 import { useAction } from "next-safe-action/hooks";
