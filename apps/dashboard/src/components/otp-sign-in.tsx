"use client";

import { verifyOtpAction } from "@/actions/verify-otp-action";
import { zodResolver } from "@hookform/resolvers/zod";
import { createClient } from "@iq24/supabase/client";
<<<<<<< HEAD
import { Button } from "@iq24i/button";
import { cn } from "@iq24i/cn";
import { Form, FormControl, FormField, FormItem } from "@iq24i/form";
import { Input } from "@iq24i/input";
import { InputOTP, InputOTPGroup, InputOTPSlot } from "@iq24i/input-otp";
=======
import { Button } from "@iq24/ui/button";
import { cn } from "@iq24/ui/cn";
import { Form, FormControl, FormField, FormItem } from "@iq24/ui/form";
import { Input } from "@iq24/ui/input";
import { InputOTP, InputOTPGroup, InputOTPSlot } from "@iq24/ui/input-otp";
>>>>>>> 4c29cb29
import { Loader2 } from "lucide-react";
import { useAction } from "next-safe-action/hooks";
import { useState } from "react";
import { useForm } from "react-hook-form";
import { z } from "zod";

const formSchema = z.object({
  email: z.string().email(),
});

type Props = {
  className?: string;
};

export function OTPSignIn({ className }: Props) {
  const verifyOtp = useAction(verifyOtpAction);
  const [isLoading, setLoading] = useState(false);
  const [isSent, setSent] = useState(false);
  const [email, setEmail] = useState<string>();
  const supabase = createClient();

  const form = useForm<z.infer<typeof formSchema>>({
    resolver: zodResolver(formSchema),
    defaultValues: {
      email: "",
    },
  });

  async function onSubmit({ email }: z.infer<typeof formSchema>) {
    setLoading(true);

    setEmail(email);

    await supabase.auth.signInWithOtp({ email });

    setSent(true);
    setLoading(false);
  }

  async function onComplete(token: string) {
    if (!email) return;

    verifyOtp.execute({
      token,
      email,
    });
  }

  if (isSent) {
    return (
      <div className={cn("flex flex-col space-y-4 items-center", className)}>
        <InputOTP
          maxLength={6}
          autoFocus
          onComplete={onComplete}
          disabled={verifyOtp.status === "executing"}
          render={({ slots }) => (
            <InputOTPGroup>
              {slots.map((slot, index) => (
                <InputOTPSlot
                  key={index.toString()}
                  {...slot}
                  className="w-[62px] h-[62px]"
                />
              ))}
            </InputOTPGroup>
          )}
        />

        <div className="flex space-x-2">
          <span className="text-sm text-[#878787]">
            Didn't receive the email?
          </span>
          <button
            onClick={() => setSent(false)}
            type="button"
            className="text-sm text-primary underline font-medium"
          >
            Resend code
          </button>
        </div>
      </div>
    );
  }

  return (
    <Form {...form}>
      <form onSubmit={form.handleSubmit(onSubmit)}>
        <div className={cn("flex flex-col space-y-4", className)}>
          <FormField
            control={form.control}
            name="email"
            render={({ field }) => (
              <FormItem>
                <FormControl>
                  <Input
                    placeholder="Enter email address"
                    {...field}
                    autoCapitalize="false"
                    autoCorrect="false"
                    spellCheck="false"
                  />
                </FormControl>
              </FormItem>
            )}
          />

          <Button
            type="submit"
            className="active:scale-[0.98] bg-primary px-6 py-4 text-secondary font-medium flex space-x-2 h-[40px] w-full"
          >
            {isLoading ? (
              <Loader2 className="h-4 w-4 animate-spin" />
            ) : (
              <span>Continue</span>
            )}
          </Button>
        </div>
      </form>
    </Form>
  );
}<|MERGE_RESOLUTION|>--- conflicted
+++ resolved
@@ -3,19 +3,11 @@
 import { verifyOtpAction } from "@/actions/verify-otp-action";
 import { zodResolver } from "@hookform/resolvers/zod";
 import { createClient } from "@iq24/supabase/client";
-<<<<<<< HEAD
-import { Button } from "@iq24i/button";
-import { cn } from "@iq24i/cn";
-import { Form, FormControl, FormField, FormItem } from "@iq24i/form";
-import { Input } from "@iq24i/input";
-import { InputOTP, InputOTPGroup, InputOTPSlot } from "@iq24i/input-otp";
-=======
 import { Button } from "@iq24/ui/button";
 import { cn } from "@iq24/ui/cn";
 import { Form, FormControl, FormField, FormItem } from "@iq24/ui/form";
 import { Input } from "@iq24/ui/input";
 import { InputOTP, InputOTPGroup, InputOTPSlot } from "@iq24/ui/input-otp";
->>>>>>> 4c29cb29
 import { Loader2 } from "lucide-react";
 import { useAction } from "next-safe-action/hooks";
 import { useState } from "react";
