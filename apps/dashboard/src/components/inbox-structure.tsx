import { Tabs } from "@iq24/ui/tabs";
<<<<<<< HEAD
import { TooltipProvider } from "@iq24i/tooltip";
=======
import { TooltipProvider } from "@iq24/ui/tooltip";
>>>>>>> 4c29cb29
import { useQueryState } from "nuqs";
import { InboxDetailsSkeleton } from "./inbox-details-skeleton";
import { InboxListSkeleton } from "./inbox-list-skeleton";

type Props = {
  isLoading?: boolean;
  headerComponent: React.ReactNode;
  leftComponent?: React.ReactNode;
  rightComponent?: React.ReactNode;
  onChangeTab?: (tab: "done" | "todo") => void;
};

export function InboxStructure({
  headerComponent,
  leftComponent,
  rightComponent,
  onChangeTab,
  isLoading,
}: Props) {
  const [tab, setTab] = useQueryState("tab", {
    defaultValue: "todo",
  });

  return (
    <TooltipProvider delayDuration={0}>
      <div className="flex flex-row space-x-8 mt-4">
        <div className="w-full h-[calc(100vh-120px)] relative overflow-hidden">
          <Tabs
            value={tab}
            onValueChange={(value) => {
              setTab(value);
              onChangeTab?.(value);
            }}
          >
            {headerComponent}
            {isLoading ? (
              <InboxListSkeleton numberOfItems={12} />
            ) : (
              leftComponent
            )}
          </Tabs>
        </div>
        {isLoading ? <InboxDetailsSkeleton /> : rightComponent}
      </div>
    </TooltipProvider>
  );
}<|MERGE_RESOLUTION|>--- conflicted
+++ resolved
@@ -1,9 +1,5 @@
 import { Tabs } from "@iq24/ui/tabs";
-<<<<<<< HEAD
-import { TooltipProvider } from "@iq24i/tooltip";
-=======
 import { TooltipProvider } from "@iq24/ui/tooltip";
->>>>>>> 4c29cb29
 import { useQueryState } from "nuqs";
 import { InboxDetailsSkeleton } from "./inbox-details-skeleton";
 import { InboxListSkeleton } from "./inbox-list-skeleton";
