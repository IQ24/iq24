import { getTeamBankAccounts } from "@iq24/supabase/cached-queries";
<<<<<<< HEAD
import { Skeleton } from "@iq24i/skeleton";
=======
import { Skeleton } from "@iq24/ui/skeleton";
>>>>>>> 4c29cb29
import { BankConnections } from "./bank-connections";
import { ManualAccounts } from "./manual-accounts";

export function BankAccountListSkeleton() {
  return (
    <div className="px-6 pb-6 space-y-6 divide-y">
      <div className="flex justify-between items-center">
        <div className="ml-[30px] divide-y">
          <div className="flex justify-between items-center mb-4 pt-4">
            <div className="flex items-center">
              <Skeleton className="flex h-9 w-9 items-center justify-center space-y-0 rounded-full" />
              <div className="ml-4 flex flex-col">
                <p className="text-sm font-medium leading-none mb-1">
                  <Skeleton className="h-3 w-[200px] rounded-none" />
                </p>
                <span className="text-xs font-medium text-[#606060]">
                  <Skeleton className="h-2.5 w-[100px] mt-1 rounded-none" />
                </span>
              </div>
            </div>
          </div>
          <div className="flex justify-between items-center mb-4 pt-4">
            <div className="flex items-center">
              <Skeleton className="flex h-9 w-9 items-center justify-center space-y-0 rounded-full" />
              <div className="ml-4 flex flex-col">
                <p className="text-sm font-medium leading-none mb-1">
                  <Skeleton className="h-3 w-[200px] rounded-none" />
                </p>
                <span className="text-xs font-medium text-[#606060]">
                  <Skeleton className="h-2.5 w-[100px] mt-1 rounded-none" />
                </span>
              </div>
            </div>
          </div>
        </div>
      </div>
    </div>
  );
}

export async function BankAccountList() {
  const { data } = await getTeamBankAccounts();

  const manualAccounts = data.filter((account) => account.manual);

  const bankMap = {};

  for (const item of data) {
    const bankId = item.bank?.id;

    if (!bankId) {
      continue;
    }

    if (!bankMap[bankId]) {
      // If the bank is not in the map, add it
      bankMap[bankId] = {
        ...item.bank,
        accounts: [],
      };
    }

    // Add the account to the bank's accounts array
    bankMap[bankId].accounts.push(item);
  }

  // Convert the map to an array
  const result = Object.values(bankMap);

  function sortAccountsByEnabled(accounts) {
    return accounts.sort((a, b) => b.enabled - a.enabled);
  }

  // Sort the accounts within each bank in the result array
  for (const bank of result) {
    if (Array.isArray(bank.accounts)) {
      bank.accounts = sortAccountsByEnabled(bank.accounts);
    }
  }

  return (
    <>
      <BankConnections data={result} />
      <ManualAccounts data={manualAccounts} />
    </>
  );
}<|MERGE_RESOLUTION|>--- conflicted
+++ resolved
@@ -1,9 +1,5 @@
 import { getTeamBankAccounts } from "@iq24/supabase/cached-queries";
-<<<<<<< HEAD
-import { Skeleton } from "@iq24i/skeleton";
-=======
 import { Skeleton } from "@iq24/ui/skeleton";
->>>>>>> 4c29cb29
 import { BankConnections } from "./bank-connections";
 import { ManualAccounts } from "./manual-accounts";
 
