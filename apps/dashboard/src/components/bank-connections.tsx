"use client";

import { manualSyncTransactionsAction } from "@/actions/transactions/manual-sync-transactions-action";
import { reconnectConnectionAction } from "@/actions/transactions/reconnect-connection-action";
import { useSyncStatus } from "@/hooks/use-sync-status";
import { connectionStatus } from "@/utils/connection-status";
import {
  Accordion,
  AccordionContent,
  AccordionItem,
  AccordionTrigger,
} from "@iq24/ui/accordion";
<<<<<<< HEAD
import { Icons } from "@iq24i/icons";
=======
import { Icons } from "@iq24/ui/icons";
>>>>>>> 4c29cb29
import {
  Tooltip,
  TooltipContent,
  TooltipProvider,
  TooltipTrigger,
<<<<<<< HEAD
} from "@iq24i/tooltip";
import { useToast } from "@iq24i/use-toast";
=======
} from "@iq24/ui/tooltip";
import { useToast } from "@iq24/ui/use-toast";
>>>>>>> 4c29cb29
import { differenceInDays, formatDistanceToNow } from "date-fns";
import { useAction } from "next-safe-action/hooks";
import { useRouter } from "next/navigation";
import { parseAsString, useQueryStates } from "nuqs";
import { useEffect, useState } from "react";
import { BankAccount } from "./bank-account";
import { BankLogo } from "./bank-logo";
import { ReconnectProvider } from "./reconnect-provider";
import { SyncTransactions } from "./sync-transactions";

interface BankConnectionProps {
  connection: {
    id: string;
    name: string;
    logo_url: string;
    provider: string;
    expires_at?: string;
    enrollment_id: string | null;
    institution_id: string;
    last_accessed?: string;
    access_token: string | null;
    error?: string;
    status: "connected" | "disconnected" | "unknown";
    accounts: Array<{
      id: string;
      name: string;
      enabled: boolean;
      manual: boolean;
      currency: string;
      balance?: number;
      type: string;
      error_retries?: number;
    }>;
  };
}

function ConnectionState({
  connection,
  isSyncing,
}: {
  connection: BankConnectionProps["connection"];
  isSyncing: boolean;
}) {
  const { show, expired } = connectionStatus(connection);

  if (isSyncing) {
    return (
      <div className="text-xs font-normal flex items-center space-x-1">
        <span>Syncing...</span>
      </div>
    );
  }

  if (connection.status === "disconnected") {
    return (
      <>
        <div className="text-xs font-normal flex items-center space-x-1 text-[#c33839]">
          <Icons.AlertCircle />
          <span>Connection issue</span>
        </div>

        <TooltipContent
          className="px-3 py-1.5 text-xs max-w-[430px]"
          sideOffset={20}
          side="left"
        >
          Please reconnect to restore the connection to a good state.
        </TooltipContent>
      </>
    );
  }

  if (show) {
    return (
      <>
        <div className="text-xs font-normal flex items-center space-x-1 text-[#FFD02B]">
          <Icons.AlertCircle />
          <span>Connection expires soon</span>
        </div>

        {connection.expires_at && (
          <TooltipContent
            className="px-3 py-1.5 text-xs max-w-[430px]"
            sideOffset={20}
            side="left"
          >
            We only have access to your bank for another{" "}
            {differenceInDays(new Date(connection.expires_at), new Date())}{" "}
            days. Please update the connection to keep everything in sync.
          </TooltipContent>
        )}
      </>
    );
  }

  if (expired) {
    return (
      <div className="text-xs font-normal flex items-center space-x-1 text-[#c33839]">
        <Icons.Error />
        <span>Connection expired</span>
      </div>
    );
  }

  if (connection.last_accessed) {
    return (
      <div className="text-xs font-normal flex items-center space-x-1">
        <span className="text-xs font-normal">{`Updated ${formatDistanceToNow(
          new Date(connection.last_accessed)
        )} ago`}</span>
      </div>
    );
  }

  return <div className="text-xs font-normal">Never accessed</div>;
}

export function BankConnection({ connection }: BankConnectionProps) {
  const [runId, setRunId] = useState<string | undefined>();
  const [accessToken, setAccessToken] = useState<string | undefined>();
  const [isSyncing, setSyncing] = useState(false);
  const { toast, dismiss } = useToast();
  const router = useRouter();

  const { show } = connectionStatus(connection);
  const { status, setStatus } = useSyncStatus({ runId, accessToken });

  const [params] = useQueryStates({
    step: parseAsString,
    id: parseAsString,
  });

  const manualSyncTransactions = useAction(manualSyncTransactionsAction, {
    onExecute: () => setSyncing(true),
    onSuccess: ({ data }) => {
      if (data) {
        setRunId(data.id);
        setAccessToken(data.publicAccessToken);
      }
    },
    onError: () => {
      setSyncing(false);
      setRunId(undefined);
      setStatus("FAILED");

      toast({
        duration: 3500,
        variant: "error",
        title: "Something went wrong please try again.",
      });
    },
  });

  const reconnectConnection = useAction(reconnectConnectionAction, {
    onExecute: () => setSyncing(true),
    onSuccess: ({ data }) => {
      if (data) {
        setRunId(data.id);
        setAccessToken(data.publicAccessToken);
      }
    },
    onError: () => {
      setSyncing(false);
      setRunId(undefined);
      setStatus("FAILED");

      toast({
        duration: 3500,
        variant: "error",
        title: "Something went wrong please try again.",
      });
    },
  });

  useEffect(() => {
    if (isSyncing) {
      toast({
        title: "Syncing...",
        description: "We're connecting to your bank, please wait.",
        duration: Number.POSITIVE_INFINITY,
        variant: "spinner",
      });
    }
  }, [isSyncing]);

  useEffect(() => {
    if (status === "COMPLETED") {
      dismiss();
      setRunId(undefined);
      setSyncing(false);
      router.replace("/settings/accounts");
      router.refresh();
    }
  }, [status]);

  useEffect(() => {
    if (status === "FAILED") {
      setSyncing(false);
      setRunId(undefined);

      toast({
        duration: 3500,
        variant: "error",
        title: "Something went wrong please try again.",
      });
    }
  }, [status]);

  // NOTE: GoCardLess reconnect flow (redirect from API route)
  useEffect(() => {
    if (params.step === "reconnect" && params.id) {
      reconnectConnection.execute({
        connectionId: params.id,
        provider: connection.provider,
      });
    }
  }, [params]);

  const handleManualSync = () => {
    manualSyncTransactions.execute({
      connectionId: connection.id,
    });
  };

  return (
    <div>
      <div className="flex justify-between items-center">
        <AccordionTrigger
          className="justify-start text-start w-full"
          chevronBefore
        >
          <div className="flex space-x-4 items-center ml-4 w-full">
            <BankLogo src={connection.logo_url} alt={connection.name} />

            <div className="flex flex-col">
              <span className="text-sm">{connection.name}</span>

              <TooltipProvider delayDuration={70}>
                <Tooltip>
                  <TooltipTrigger asChild>
                    <div>
                      <ConnectionState
                        connection={connection}
                        isSyncing={isSyncing}
                      />
                    </div>
                  </TooltipTrigger>
                </Tooltip>
              </TooltipProvider>
            </div>
          </div>
        </AccordionTrigger>

        <div className="ml-auto flex space-x-2">
          {connection.status === "disconnected" || show ? (
            <ReconnectProvider
              variant="button"
              id={connection.id}
              provider={connection.provider}
              enrollmentId={connection.enrollment_id}
              institutionId={connection.institution_id}
              accessToken={connection.access_token}
              onManualSync={handleManualSync}
            />
          ) : (
            <>
              <ReconnectProvider
                id={connection.id}
                provider={connection.provider}
                enrollmentId={connection.enrollment_id}
                institutionId={connection.institution_id}
                accessToken={connection.access_token}
                onManualSync={handleManualSync}
              />
              <SyncTransactions
                disabled={isSyncing}
                onClick={handleManualSync}
              />
            </>
          )}
        </div>
      </div>

      <AccordionContent className="bg-background">
        <div className="ml-[30px] divide-y">
          {connection.accounts.map((account) => {
            return (
              <BankAccount
                key={account.id}
                id={account.id}
                name={account.name}
                enabled={account.enabled}
                manual={account.manual}
                currency={account.currency}
                balance={account.balance ?? 0}
                type={account.type}
                hasError={
                  account.enabled &&
                  connection.status !== "disconnected" &&
                  account.error_retries !== undefined &&
                  account.error_retries > 0
                }
              />
            );
          })}
        </div>
      </AccordionContent>
    </div>
  );
}

export function BankConnections({
  data,
}: {
  data: BankConnectionProps["connection"][];
}) {
  const defaultValue = data.length === 1 ? ["connection-0"] : undefined;

  return (
    <div className="px-6 divide-y">
      <Accordion type="multiple" className="w-full" defaultValue={defaultValue}>
        {data.map((connection, index) => {
          return (
            <AccordionItem
              value={`connection-${index}`}
              key={connection.id}
              className="border-none"
            >
              <BankConnection connection={connection} />
            </AccordionItem>
          );
        })}
      </Accordion>
    </div>
  );
}<|MERGE_RESOLUTION|>--- conflicted
+++ resolved
@@ -10,23 +10,14 @@
   AccordionItem,
   AccordionTrigger,
 } from "@iq24/ui/accordion";
-<<<<<<< HEAD
-import { Icons } from "@iq24i/icons";
-=======
 import { Icons } from "@iq24/ui/icons";
->>>>>>> 4c29cb29
 import {
   Tooltip,
   TooltipContent,
   TooltipProvider,
   TooltipTrigger,
-<<<<<<< HEAD
-} from "@iq24i/tooltip";
-import { useToast } from "@iq24i/use-toast";
-=======
 } from "@iq24/ui/tooltip";
 import { useToast } from "@iq24/ui/use-toast";
->>>>>>> 4c29cb29
 import { differenceInDays, formatDistanceToNow } from "date-fns";
 import { useAction } from "next-safe-action/hooks";
 import { useRouter } from "next/navigation";
