import { useUserContext } from "@/store/user/hook";
import { createClient } from "@iq24/supabase/client";
<<<<<<< HEAD
import { getTeamMembersQuery } from "@iq24upabase/queries";
=======
import { getTeamMembersQuery } from "@iq24/supabase/queries";
>>>>>>> 4c29cb29
import {
  Select,
  SelectContent,
  SelectItem,
  SelectTrigger,
  SelectValue,
<<<<<<< HEAD
} from "@iq24i/select";
import { Skeleton } from "@iq24i/skeleton";
=======
} from "@iq24/ui/select";
import { Skeleton } from "@iq24/ui/skeleton";
>>>>>>> 4c29cb29
import { useEffect, useState } from "react";
import { AssignedUser } from "./assigned-user";

type User = {
  id: string;
  avatar_url?: string | null;
  full_name: string | null;
};

type Props = {
  selectedId?: string;
  isLoading: boolean;
  onSelect: (user?: User) => void;
};

export function AssignUser({ selectedId, isLoading, onSelect }: Props) {
  const [value, setValue] = useState<string>();
  const supabase = createClient();
  const [users, setUsers] = useState<User[]>([]);
  const { team_id: teamId } = useUserContext((state) => state.data);

  useEffect(() => {
    setValue(selectedId);
  }, [selectedId]);

  useEffect(() => {
    async function getUsers() {
      const { data: membersData } = await getTeamMembersQuery(supabase, teamId);

      setUsers(membersData?.map(({ user }) => user));
    }

    getUsers();
  }, [supabase]);

  return (
    <div className="relative">
      {isLoading ? (
        <div className="h-[36px] border">
          <Skeleton className="h-[14px] w-[60%] absolute left-3 top-[39px]" />
        </div>
      ) : (
        <Select
          value={value}
          onValueChange={(id) => onSelect(users.find((user) => user.id === id))}
        >
          <SelectTrigger
            id="assign"
            className="line-clamp-1 truncate"
            onKeyDown={(evt) => evt.preventDefault()}
          >
            <SelectValue placeholder="Select" />
          </SelectTrigger>

          <SelectContent className="overflow-y-auto max-h-[200px]">
            {users?.map((user) => {
              return (
                <SelectItem key={user?.id} value={user?.id}>
                  <AssignedUser
                    fullName={user?.full_name}
                    avatarUrl={user?.avatar_url}
                  />
                </SelectItem>
              );
            })}
          </SelectContent>
        </Select>
      )}
    </div>
  );
}<|MERGE_RESOLUTION|>--- conflicted
+++ resolved
@@ -1,23 +1,14 @@
 import { useUserContext } from "@/store/user/hook";
 import { createClient } from "@iq24/supabase/client";
-<<<<<<< HEAD
-import { getTeamMembersQuery } from "@iq24upabase/queries";
-=======
 import { getTeamMembersQuery } from "@iq24/supabase/queries";
->>>>>>> 4c29cb29
 import {
   Select,
   SelectContent,
   SelectItem,
   SelectTrigger,
   SelectValue,
-<<<<<<< HEAD
-} from "@iq24i/select";
-import { Skeleton } from "@iq24i/skeleton";
-=======
 } from "@iq24/ui/select";
 import { Skeleton } from "@iq24/ui/skeleton";
->>>>>>> 4c29cb29
 import { useEffect, useState } from "react";
 import { AssignedUser } from "./assigned-user";
 
