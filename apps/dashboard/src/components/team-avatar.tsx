"use client";

import { updateTeamAction } from "@/actions/update-team-action";
import { useUpload } from "@/hooks/use-upload";
import { Avatar, AvatarFallback, AvatarImage } from "@iq24/ui/avatar";
import {
  Card,
  CardDescription,
  CardFooter,
  CardHeader,
  CardTitle,
<<<<<<< HEAD
} from "@iq24i/card";
import { stripSpecialCharacters } from "@iq24tils";
=======
} from "@iq24/ui/card";
import { stripSpecialCharacters } from "@iq24/utils";
>>>>>>> 4c29cb29
import { Loader2 } from "lucide-react";
import { useAction } from "next-safe-action/hooks";
import { useRef } from "react";

export function TeamAvatar({ teamId, logoUrl, name }) {
  const action = useAction(updateTeamAction);
  const inputRef = useRef<HTMLInputElement>(null);
  const { isLoading, uploadFile } = useUpload();

  const handleUpload = async (evt: React.ChangeEvent<HTMLInputElement>) => {
    const { files } = evt.target;
    const selectedFile = files as FileList;

    const filename = stripSpecialCharacters(selectedFile[0]?.name);

    const { url } = await uploadFile({
      bucket: "avatars",
      path: [teamId, filename],
      file: selectedFile[0] as File,
    });

    if (url) {
      action.execute({ logo_url: url, revalidatePath: "/settings" });
    }
  };

  return (
    <Card>
      <div className="flex justify-between items-center pr-6">
        <CardHeader>
          <CardTitle>Team Avatar</CardTitle>
          <CardDescription>
            This is your team's avatar. Click on the avatar to upload a custom
            one from your files.
          </CardDescription>
        </CardHeader>

        <Avatar
          className="rounded-full w-16 h-16 flex items-center justify-center bg-accent cursor-pointer"
          onClick={() => inputRef?.current?.click()}
        >
          {isLoading ? (
            <Loader2 className="h-4 w-4 animate-spin" />
          ) : (
            <>
              <AvatarImage
                src={logoUrl}
                alt={name}
                width={64}
                height={64}
                quality={100}
              />
              <AvatarFallback>
                <span className="text-md">{name?.charAt(0)}</span>
              </AvatarFallback>
            </>
          )}

          <input
            ref={inputRef}
            type="file"
            style={{ display: "none" }}
            multiple={false}
            onChange={handleUpload}
          />
        </Avatar>
      </div>
      <CardFooter>An avatar is optional but strongly recommended.</CardFooter>
    </Card>
  );
}<|MERGE_RESOLUTION|>--- conflicted
+++ resolved
@@ -9,13 +9,8 @@
   CardFooter,
   CardHeader,
   CardTitle,
-<<<<<<< HEAD
-} from "@iq24i/card";
-import { stripSpecialCharacters } from "@iq24tils";
-=======
 } from "@iq24/ui/card";
 import { stripSpecialCharacters } from "@iq24/utils";
->>>>>>> 4c29cb29
 import { Loader2 } from "lucide-react";
 import { useAction } from "next-safe-action/hooks";
 import { useRef } from "react";
