import { searchAction } from "@/actions/search-action";
import { Combobox } from "@iq24/ui/combobox";
import {
  HoverCard,
  HoverCardContent,
  HoverCardTrigger,
<<<<<<< HEAD
} from "@iq24i/hover-card";
import { isSupportedFilePreview } from "@iq24tils";
=======
} from "@iq24/ui/hover-card";
import { isSupportedFilePreview } from "@iq24/utils";
>>>>>>> 4c29cb29
import { useDebounce } from "@uidotdev/usehooks";
import { format } from "date-fns";
import { useAction } from "next-safe-action/hooks";
import { useEffect, useState } from "react";
import { FilePreview } from "./file-preview";
import { FormatAmount } from "./format-amount";

type Props = {
  placeholder: string;
  onSelect: (file: any) => void;
};

export function SelectAttachment({ placeholder, onSelect }: Props) {
  const [items, setItems] = useState([]);
  const [isLoading, setLoading] = useState(false);
  const [query, setQuery] = useState("");

  const debouncedSearchTerm = useDebounce(query, 300);

  const search = useAction(searchAction, {
    onSuccess: ({ data }) => {
      setItems(data);
      setLoading(false);
    },
    onError: () => setLoading(false),
  });

  useEffect(() => {
    if (debouncedSearchTerm) {
      search.execute({ query: debouncedSearchTerm, type: "inbox" });
    } else {
      setLoading(false);
    }
  }, [debouncedSearchTerm]);

  const options = items?.map((item) => ({
    id: item.id,
    name: item.display_name,
    data: item,
    component: () => {
      const filePreviewSupported = isSupportedFilePreview(item.content_type);

      return (
        <HoverCard openDelay={200}>
          <HoverCardTrigger className="w-full">
            <div className="dark:text-white flex w-full">
              <div className="w-[50%] line-clamp-1 text-ellipsis overflow-hidden pr-8">
                {item.display_name}
              </div>
              <div className="w-[70px]">
                {item.date ? format(new Date(item.date), "d MMM") : "-"}
              </div>
              <div className="flex-1 text-right">
                {item.amount && item.currency && (
                  <FormatAmount amount={item.amount} currency={item.currency} />
                )}
              </div>
            </div>
          </HoverCardTrigger>

          {filePreviewSupported && (
            <HoverCardContent
              className="w-[273px] h-[358px] p-0 overflow-hidden"
              side="left"
              sideOffset={55}
            >
              <FilePreview
                src={`/api/proxy?filePath=vault/${item?.file_path?.join("/")}`}
                name={item.name}
                type={item.content_type}
                width={280}
                height={365}
                disableFullscreen
              />
            </HoverCardContent>
          )}
        </HoverCard>
      );
    },
  }));

  return (
    <Combobox
      className="border border-border p-2 pl-10"
      placeholder={placeholder}
      onValueChange={(query) => {
        setLoading(true);
        setQuery(query);
      }}
      onSelect={onSelect}
      options={isLoading ? [] : options}
      isLoading={isLoading}
      classNameList="mt-2"
    />
  );
}<|MERGE_RESOLUTION|>--- conflicted
+++ resolved
@@ -4,13 +4,8 @@
   HoverCard,
   HoverCardContent,
   HoverCardTrigger,
-<<<<<<< HEAD
-} from "@iq24i/hover-card";
-import { isSupportedFilePreview } from "@iq24tils";
-=======
 } from "@iq24/ui/hover-card";
 import { isSupportedFilePreview } from "@iq24/utils";
->>>>>>> 4c29cb29
 import { useDebounce } from "@uidotdev/usehooks";
 import { format } from "date-fns";
 import { useAction } from "next-safe-action/hooks";
