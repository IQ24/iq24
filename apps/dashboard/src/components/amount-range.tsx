"use client";

import { useSliderWithInput } from "@/hooks/use-slider-with-input";
import { useUserContext } from "@/store/user/hook";
import { createClient } from "@iq24/supabase/client";
<<<<<<< HEAD
import { Button } from "@iq24i/button";
import { Input } from "@iq24i/input";
import { Label } from "@iq24i/label";
import { Slider } from "@iq24i/slider";
=======
import { Button } from "@iq24/ui/button";
import { Input } from "@iq24/ui/input";
import { Label } from "@iq24/ui/label";
import { Slider } from "@iq24/ui/slider";
>>>>>>> 4c29cb29
import { parseAsArrayOf, parseAsInteger, useQueryState } from "nuqs";
import { useEffect, useState } from "react";

type Item = {
  id: string;
  amount: number;
};

export function AmountRange() {
  const [items, setItems] = useState<Item[]>([]);
  const tick_count = 40;
  const supabase = createClient();
  const { team_id } = useUserContext((state) => state.data);

  const minValue =
    items.length > 0 ? Math.min(...items.map((item) => item.amount)) : 0;
  const maxValue =
    items.length > 0 ? Math.max(...items.map((item) => item.amount)) : 0;

  const [amountRange, setAmountRange] = useQueryState(
    "amount_range",
    parseAsArrayOf(parseAsInteger)
  );

  const {
    sliderValue,
    inputValues,
    validateAndUpdateValue,
    handleInputChange,
    handleSliderChange,
    setValues,
  } = useSliderWithInput({
    minValue,
    maxValue,
    initialValue: amountRange || [],
  });

  const amountStep = (maxValue - minValue) / tick_count;

  const itemCounts = Array(tick_count)
    .fill(0)
    .map((_, tick) => {
      const rangeMin = minValue + tick * amountStep;
      const rangeMax = minValue + (tick + 1) * amountStep;
      return items.filter(
        (item) => item.amount >= rangeMin && item.amount < rangeMax
      ).length;
    });

  const maxCount = Math.max(...itemCounts);

  const handleSliderValueChange = (values: number[]) => {
    handleSliderChange(values);
  };

  const countItemsInRange = (min: number, max: number) => {
    return items.filter((item) => item.amount >= min && item.amount <= max)
      .length;
  };

  const isBarInSelectedRange = (
    index: number,
    minValue: number,
    amountStep: number,
    sliderValue: number[]
  ) => {
    const rangeMin = minValue + index * amountStep;
    const rangeMax = minValue + (index + 1) * amountStep;
    return (
      countItemsInRange(sliderValue[0], sliderValue[1]) > 0 &&
      rangeMin <= sliderValue[1] &&
      rangeMax >= sliderValue[0]
    );
  };

  useEffect(() => {
    async function fetchItems() {
      const { data } = await supabase
        .rpc("get_transactions_amount_range_data", {
          team_id,
        })
        .select("*");

      setItems(data);
    }

    if (!items.length) {
      fetchItems();
    }
  }, []);

  useEffect(() => {
    setValues([minValue, maxValue]);
  }, [minValue, maxValue]);

  const totalCount = countItemsInRange(
    sliderValue[0] ?? minValue,
    sliderValue[1] ?? maxValue
  );

  return (
    <div className="space-y-4">
      <div>
        <div className="flex h-12 w-full items-end px-3" aria-hidden="true">
          {itemCounts.map((count, i) => (
            <div
              key={`histogram-bar-${i.toString()}`}
              className="flex flex-1 justify-center"
              style={{
                height: `${(count / maxCount) * 100}%`,
              }}
            >
              <span
                data-selected={isBarInSelectedRange(
                  i,
                  minValue,
                  amountStep,
                  sliderValue
                )}
                className="h-full w-full bg-primary/20"
              />
            </div>
          ))}
        </div>
        <Slider
          value={sliderValue}
          onValueChange={handleSliderValueChange}
          min={minValue}
          max={maxValue}
          aria-label="Amount range"
        />
      </div>

      <div className="flex items-center justify-between gap-4">
        <div className="space-y-1">
          <Label htmlFor="min-amount" className="text-xs">
            Min amount
          </Label>

          <Input
            id="min-amount"
            className="w-full font-mono text-xs"
            type="text"
            inputMode="decimal"
            value={inputValues[0]}
            onChange={(e) => handleInputChange(e, 0)}
            onBlur={() => validateAndUpdateValue(inputValues[0], 0)}
            onKeyDown={(e) => {
              if (e.key === "Enter") {
                validateAndUpdateValue(inputValues[0], 0);
              }
            }}
            aria-label="Enter minimum amount"
          />
        </div>
        <div className="space-y-1">
          <Label htmlFor="max-amount" className="text-xs">
            Max amount
          </Label>

          <Input
            id="max-amount"
            className="w-full font-mono text-xs"
            type="text"
            inputMode="decimal"
            value={inputValues[1]}
            onChange={(e) => handleInputChange(e, 1)}
            onBlur={() => validateAndUpdateValue(inputValues[1], 1)}
            onKeyDown={(e) => {
              if (e.key === "Enter") {
                validateAndUpdateValue(inputValues[1], 1);
              }
            }}
            aria-label="Enter maximum amount"
          />
        </div>
      </div>

      <Button
        className="w-full text-xs"
        variant="outline"
        disabled={totalCount === 0}
        onClick={() => {
          if (sliderValue[0] !== undefined && sliderValue[1] !== undefined) {
            setAmountRange([sliderValue[0], sliderValue[1]], {
              shallow: false,
            });
          }
        }}
      >
        {totalCount === 0
          ? "No transactions"
          : `Show ${totalCount} transactions`}
      </Button>
    </div>
  );
}<|MERGE_RESOLUTION|>--- conflicted
+++ resolved
@@ -3,17 +3,10 @@
 import { useSliderWithInput } from "@/hooks/use-slider-with-input";
 import { useUserContext } from "@/store/user/hook";
 import { createClient } from "@iq24/supabase/client";
-<<<<<<< HEAD
-import { Button } from "@iq24i/button";
-import { Input } from "@iq24i/input";
-import { Label } from "@iq24i/label";
-import { Slider } from "@iq24i/slider";
-=======
 import { Button } from "@iq24/ui/button";
 import { Input } from "@iq24/ui/input";
 import { Label } from "@iq24/ui/label";
 import { Slider } from "@iq24/ui/slider";
->>>>>>> 4c29cb29
 import { parseAsArrayOf, parseAsInteger, useQueryState } from "nuqs";
 import { useEffect, useState } from "react";
 
