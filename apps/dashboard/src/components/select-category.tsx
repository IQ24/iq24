--- conflicted
+++ resolved
@@ -2,15 +2,9 @@
 import { useUserContext } from "@/store/user/hook";
 import { getColorFromName } from "@/utils/categories";
 import { createClient } from "@iq24/supabase/client";
-<<<<<<< HEAD
-import { getCategoriesQuery } from "@iq24upabase/queries";
-import { ComboboxDropdown } from "@iq24i/combobox-dropdown";
-import { Spinner } from "@iq24i/spinner";
-=======
 import { getCategoriesQuery } from "@iq24/supabase/queries";
 import { ComboboxDropdown } from "@iq24/ui/combobox-dropdown";
 import { Spinner } from "@iq24/ui/spinner";
->>>>>>> 4c29cb29
 import { useAction } from "next-safe-action/hooks";
 import { useEffect, useState } from "react";
 import { CategoryColor } from "./category";
