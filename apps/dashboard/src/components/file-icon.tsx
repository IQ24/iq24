--- conflicted
+++ resolved
@@ -1,9 +1,5 @@
 import { cn } from "@iq24/ui/cn";
-<<<<<<< HEAD
-import { Icons } from "@iq24i/icons";
-=======
 import { Icons } from "@iq24/ui/icons";
->>>>>>> 4c29cb29
 
 type FileIconProps = {
   mimetype: string;
