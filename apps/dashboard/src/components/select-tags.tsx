--- conflicted
+++ resolved
@@ -3,11 +3,7 @@
 import { updateTagAction } from "@/actions/update-tag-action";
 import { useUserContext } from "@/store/user/hook";
 import { createClient } from "@iq24/supabase/client";
-<<<<<<< HEAD
-import { getTagsQuery } from "@iq24upabase/queries";
-=======
 import { getTagsQuery } from "@iq24/supabase/queries";
->>>>>>> 4c29cb29
 import {
   Dialog,
   DialogContent,
@@ -15,19 +11,11 @@
   DialogFooter,
   DialogHeader,
   DialogTitle,
-<<<<<<< HEAD
-} from "@iq24i/dialog";
-import { Input } from "@iq24i/input";
-import { Label } from "@iq24i/label";
-import MultipleSelector, { type Option } from "@iq24i/multiple-selector";
-import { SubmitButton } from "@iq24i/submit-button";
-=======
 } from "@iq24/ui/dialog";
 import { Input } from "@iq24/ui/input";
 import { Label } from "@iq24/ui/label";
 import MultipleSelector, { type Option } from "@iq24/ui/multiple-selector";
 import { SubmitButton } from "@iq24/ui/submit-button";
->>>>>>> 4c29cb29
 import { useAction } from "next-safe-action/hooks";
 import React, { useEffect, useState } from "react";
 
