--- conflicted
+++ resolved
@@ -1,35 +1,22 @@
 import { secondsToHoursAndMinutes } from "@/utils/format";
 import { UTCDate } from "@date-fns/utc";
 import { createClient } from "@iq24/supabase/client";
-<<<<<<< HEAD
-import { Button } from "@iq24i/button";
-import { Calendar } from "@iq24i/calendar";
-=======
 import { Button } from "@iq24/ui/button";
 import { Calendar } from "@iq24/ui/calendar";
->>>>>>> 4c29cb29
 import {
   DropdownMenuGroup,
   DropdownMenuPortal,
   DropdownMenuSub,
   DropdownMenuSubContent,
   DropdownMenuSubTrigger,
-<<<<<<< HEAD
-} from "@iq24i/dropdown-menu";
-=======
 } from "@iq24/ui/dropdown-menu";
->>>>>>> 4c29cb29
 import {
   Select,
   SelectContent,
   SelectItem,
   SelectTrigger,
   SelectValue,
-<<<<<<< HEAD
-} from "@iq24i/select";
-=======
 } from "@iq24/ui/select";
->>>>>>> 4c29cb29
 import { endOfMonth, format, startOfMonth, subMonths } from "date-fns";
 import Papa from "papaparse";
 import React, { useState } from "react";
