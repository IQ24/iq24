"use client";

import { deleteUserAction } from "@/actions/delete-user-action";
import {
  AlertDialog,
  AlertDialogAction,
  AlertDialogCancel,
  AlertDialogContent,
  AlertDialogDescription,
  AlertDialogFooter,
  AlertDialogHeader,
  AlertDialogTitle,
  AlertDialogTrigger,
} from "@iq24/ui/alert-dialog";
<<<<<<< HEAD
import { Button } from "@iq24i/button";
=======
import { Button } from "@iq24/ui/button";
>>>>>>> 4c29cb29
import {
  Card,
  CardDescription,
  CardFooter,
  CardHeader,
  CardTitle,
<<<<<<< HEAD
} from "@iq24i/card";
import { Input } from "@iq24i/input";
import { Label } from "@iq24i/label";
=======
} from "@iq24/ui/card";
import { Input } from "@iq24/ui/input";
import { Label } from "@iq24/ui/label";
>>>>>>> 4c29cb29
import { Loader2 } from "lucide-react";
import { useState, useTransition } from "react";

export function DeleteAccount() {
  const [isPending, startTransition] = useTransition();
  const [value, setValue] = useState("");

  return (
    <Card className="border-destructive">
      <CardHeader>
        <CardTitle>Delete account</CardTitle>
        <CardDescription>
          Permanently remove your Personal Account and all of its contents from
          the iq24 platform. This action is not reversible, so please continue
          with caution.
        </CardDescription>
      </CardHeader>
      <CardFooter className="flex justify-between">
        <div />

        <AlertDialog>
          <AlertDialogTrigger asChild>
            <Button
              variant="destructive"
              className="hover:bg-destructive text-muted"
            >
              Delete
            </Button>
          </AlertDialogTrigger>
          <AlertDialogContent>
            <AlertDialogHeader>
              <AlertDialogTitle>Are you absolutely sure?</AlertDialogTitle>
              <AlertDialogDescription>
                This action cannot be undone. This will permanently delete your
                account and remove your data from our servers.
              </AlertDialogDescription>
            </AlertDialogHeader>

            <div className="flex flex-col gap-2 mt-2">
              <Label htmlFor="confirm-delete">
                Type <span className="font-medium">DELETE</span> to confirm.
              </Label>
              <Input
                id="confirm-delete"
                value={value}
                onChange={(e) => setValue(e.target.value)}
              />
            </div>

            <AlertDialogFooter>
              <AlertDialogCancel>Cancel</AlertDialogCancel>
              <AlertDialogAction
                onClick={() => startTransition(() => deleteUserAction())}
                disabled={value !== "DELETE"}
              >
                {isPending ? (
                  <Loader2 className="h-4 w-4 animate-spin" />
                ) : (
                  "Continue"
                )}
              </AlertDialogAction>
            </AlertDialogFooter>
          </AlertDialogContent>
        </AlertDialog>
      </CardFooter>
    </Card>
  );
}<|MERGE_RESOLUTION|>--- conflicted
+++ resolved
@@ -12,26 +12,16 @@
   AlertDialogTitle,
   AlertDialogTrigger,
 } from "@iq24/ui/alert-dialog";
-<<<<<<< HEAD
-import { Button } from "@iq24i/button";
-=======
 import { Button } from "@iq24/ui/button";
->>>>>>> 4c29cb29
 import {
   Card,
   CardDescription,
   CardFooter,
   CardHeader,
   CardTitle,
-<<<<<<< HEAD
-} from "@iq24i/card";
-import { Input } from "@iq24i/input";
-import { Label } from "@iq24i/label";
-=======
 } from "@iq24/ui/card";
 import { Input } from "@iq24/ui/input";
 import { Label } from "@iq24/ui/label";
->>>>>>> 4c29cb29
 import { Loader2 } from "lucide-react";
 import { useState, useTransition } from "react";
 
@@ -45,7 +35,7 @@
         <CardTitle>Delete account</CardTitle>
         <CardDescription>
           Permanently remove your Personal Account and all of its contents from
-          the iq24 platform. This action is not reversible, so please continue
+          the Midday platform. This action is not reversible, so please continue
           with caution.
         </CardDescription>
       </CardHeader>
