--- conflicted
+++ resolved
@@ -1,9 +1,5 @@
 import { cn } from "@iq24/ui/cn";
-<<<<<<< HEAD
-import { Skeleton } from "@iq24i/skeleton";
-=======
 import { Skeleton } from "@iq24/ui/skeleton";
->>>>>>> 4c29cb29
 
 type InboxSkeletonProps = {
   numberOfItems: number;
