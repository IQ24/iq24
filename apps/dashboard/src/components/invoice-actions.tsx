--- conflicted
+++ resolved
@@ -14,23 +14,14 @@
   AlertDialogTitle,
   AlertDialogTrigger,
 } from "@iq24/ui/alert-dialog";
-<<<<<<< HEAD
-import { Button } from "@iq24i/button";
-=======
 import { Button } from "@iq24/ui/button";
->>>>>>> 4c29cb29
 import {
   DropdownMenu,
   DropdownMenuContent,
   DropdownMenuItem,
   DropdownMenuTrigger,
-<<<<<<< HEAD
-} from "@iq24i/dropdown-menu";
-import { Icons } from "@iq24i/icons";
-=======
 } from "@iq24/ui/dropdown-menu";
 import { Icons } from "@iq24/ui/icons";
->>>>>>> 4c29cb29
 import { useAction } from "next-safe-action/hooks";
 
 type Props = {
