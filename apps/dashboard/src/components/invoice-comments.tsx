"use client";

import { Avatar, AvatarFallback, AvatarImageNext } from "@iq24/ui/avatar";
<<<<<<< HEAD
import { cn } from "@iq24i/cn";
import { Icons } from "@iq24i/icons";
import { Textarea } from "@iq24i/textarea";
=======
import { cn } from "@iq24/ui/cn";
import { Icons } from "@iq24/ui/icons";
import { Textarea } from "@iq24/ui/textarea";
>>>>>>> 4c29cb29

const comments = [
  {
    id: "1",
    content:
      "Hi, I've sent the invoice for last month's services. Please let me know if everything looks good.",
    avatarUrl:
      "https://lh3.googleusercontent.com/a/ACg8ocLjCbXytBlvKPhIpNLGvaGkhdbtfumGo4tKpn72QUVT0hu4AVKB=s96-c",
    name: "John Doe",
    createdAt: new Date(),
    owner: "user",
  },
  {
    id: "2",
    content:
      "Thanks for sending the invoice. I noticed a discrepancy in the total amount. Could you verify the charges for the additional services?",
    avatarUrl: null,
    name: "Acme Inc",
    createdAt: new Date(),
    owner: "customer",
  },
  {
    id: "3",
    content:
      "Sure! The additional charge is for the extra support hours we provided on the 10th and 11th. Let me know if you need further details.",
    avatarUrl:
      "https://lh3.googleusercontent.com/a/ACg8ocLjCbXytBlvKPhIpNLGvaGkhdbtfumGo4tKpn72QUVT0hu4AVKB=s96-c",
    name: "John Doe",
    createdAt: new Date(),
    owner: "user",
  },
  {
    id: "4",
    content:
      "Got it! That makes sense now. Everything looks good—I'll process the payment by Friday.",
    avatarUrl: null,
    name: "Acme Inc",
    createdAt: new Date(),
    owner: "customer",
  },
  {
    id: "5",
    content: "Great, thanks for confirming!",
    avatarUrl:
      "https://lh3.googleusercontent.com/a/ACg8ocLjCbXytBlvKPhIpNLGvaGkhdbtfumGo4tKpn72QUVT0hu4AVKB=s96-c",
    name: "John Doe",
    createdAt: new Date(),
    owner: "user",
  },
];

export function InvoiceComments() {
  return (
    <div>
      <div className="flex flex-col space-y-8 mt-6">
        {comments.map((comment) => (
          <div
            key={comment.id}
            className={cn("flex", {
              "justify-end": comment.owner === "user",
              "justify-start": comment.owner === "customer",
            })}
          >
            {comment.owner === "customer" && (
              <Avatar className="size-6 mr-2 mt-auto object-contain border border-border">
                <AvatarImageNext
                  src={comment.avatarUrl}
                  alt={comment.name ?? ""}
                  width={24}
                  height={24}
                />
                <AvatarFallback className="text-[10px] font-medium">
                  {comment.name[0]}
                </AvatarFallback>
              </Avatar>
            )}
            <div
              className={cn("max-w-[70%] py-3 px-6", {
                "rounded-tl-full rounded-tr-full rounded-bl-full ring-1 ring-inset ring-border text-primary":
                  comment.owner === "user",
                "bg-secondary rounded-tr-full rounded-tl-full rounded-br-full text-[#878787]":
                  comment.owner === "customer",
              })}
            >
              <p className="text-xs">{comment.content}</p>
            </div>

            {comment.owner === "user" && (
              <Avatar className="size-6 ml-2 mt-auto object-contain border border-border">
                <AvatarImageNext
                  src={comment.avatarUrl}
                  alt={comment.name ?? ""}
                  width={24}
                  height={24}
                />
                <AvatarFallback className="text-[10px] font-medium">
                  {comment.name[0]}
                </AvatarFallback>
              </Avatar>
            )}
          </div>
        ))}
      </div>

      <div className="absolute bottom-0 left-0 w-full">
        <Textarea
          placeholder="Add a comment"
          className="resize-none border-0 border-t border-border pt-3 h-12 min-h-12"
          autoFocus
        />

        <div className="hidden todesktop:flex md:flex px-3 h-[40px] w-full border-t-[1px] items-center bg-background backdrop-filter dark:border-[#2C2C2C] backdrop-blur-lg dark:bg-[#151515]/[99]">
          <div className="scale-50 opacity-50 -ml-2">
            <Icons.LogoSmall />
          </div>

          <div className="ml-auto flex space-x-4">
            <button
              className="flex space-x-2 items-center text-sm"
              type="button"
            >
              <kbd className="pointer-events-none size-6 select-none border bg-accent px-1.5 font-mono font-medium">
                <span>↵</span>
              </kbd>
            </button>
          </div>
        </div>
      </div>
    </div>
  );
}<|MERGE_RESOLUTION|>--- conflicted
+++ resolved
@@ -1,15 +1,9 @@
 "use client";
 
 import { Avatar, AvatarFallback, AvatarImageNext } from "@iq24/ui/avatar";
-<<<<<<< HEAD
-import { cn } from "@iq24i/cn";
-import { Icons } from "@iq24i/icons";
-import { Textarea } from "@iq24i/textarea";
-=======
 import { cn } from "@iq24/ui/cn";
 import { Icons } from "@iq24/ui/icons";
 import { Textarea } from "@iq24/ui/textarea";
->>>>>>> 4c29cb29
 
 const comments = [
   {
