import { createClient } from "@iq24/supabase/client";
<<<<<<< HEAD
import { getTransactionsQuery } from "@iq24upabase/queries";
import { Combobox } from "@iq24i/combobox";
=======
import { getTransactionsQuery } from "@iq24/supabase/queries";
import { Combobox } from "@iq24/ui/combobox";
>>>>>>> 4c29cb29
import { format } from "date-fns";
import { useState } from "react";
import { FormatAmount } from "./format-amount";

type Item = {
  id: string;
  name: string;
  amount: number;
  currency: string;
  date: string;
};

type Props = {
  placeholder: string;
  onSelect: (item: { id: string; transaction_id?: string | null }) => void;
  inboxId: string;
  teamId: string;
  selectedTransaction?: Item;
};

export function SelectTransaction({
  placeholder,
  onSelect,
  inboxId,
  teamId,
  selectedTransaction,
}: Props) {
  const supabase = createClient();
  const [items, setItems] = useState<Item[]>([]);
  const [isLoading, setLoading] = useState(false);

  const handleChange = async (value: string) => {
    if (value.length > 0) {
      setLoading(true);

      try {
        const { data } = await getTransactionsQuery(supabase, {
          teamId,
          to: 25,
          from: 0,
          searchQuery: value,
        });

        setLoading(false);

        if (data) {
          setItems(data);
        }
      } catch {
        setLoading(false);
      }
    }
  };

  const options = items.map((item) => ({
    id: item.id,
    name: item.name,
    component: () => (
      <div className="dark:text-white flex w-full">
        <div className="w-[50%] line-clamp-1 text-ellipsis overflow-hidden pr-8">
          {item.name}
        </div>
        <div className="w-[70px]">{format(new Date(item.date), "d MMM")}</div>
        <div className="flex-1 text-right">
          <FormatAmount amount={item.amount} currency={item.currency} />
        </div>
      </div>
    ),
  }));

  const selectedValue = selectedTransaction
    ? {
        id: selectedTransaction.id,
        name: selectedTransaction.name,
      }
    : undefined;

  return (
    <Combobox
      placeholder={placeholder}
      className="w-full border-0 bg-transparent px-12"
      classNameList="bottom-[60px]"
      onValueChange={handleChange}
      onSelect={(option) =>
        onSelect({
          id: inboxId,
          transaction_id: option?.id,
        })
      }
      onRemove={() => {
        onSelect({
          id: inboxId,
          transaction_id: null,
        });
      }}
      value={selectedValue}
      options={options}
      isLoading={isLoading}
    />
  );
}<|MERGE_RESOLUTION|>--- conflicted
+++ resolved
@@ -1,11 +1,6 @@
 import { createClient } from "@iq24/supabase/client";
-<<<<<<< HEAD
-import { getTransactionsQuery } from "@iq24upabase/queries";
-import { Combobox } from "@iq24i/combobox";
-=======
 import { getTransactionsQuery } from "@iq24/supabase/queries";
 import { Combobox } from "@iq24/ui/combobox";
->>>>>>> 4c29cb29
 import { format } from "date-fns";
 import { useState } from "react";
 import { FormatAmount } from "./format-amount";
