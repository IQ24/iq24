import { useUserContext } from "@/store/user/hook";
import { formatDate } from "@/utils/format";
import { Avatar, AvatarFallback, AvatarImageNext } from "@iq24/ui/avatar";
<<<<<<< HEAD
import { Button } from "@iq24i/button";
import { cn } from "@iq24i/cn";
import { DropdownMenuContent, DropdownMenuItem } from "@iq24i/dropdown-menu";
import { DropdownMenu, DropdownMenuTrigger } from "@iq24i/dropdown-menu";
import { Icons } from "@iq24i/icons";
import { Separator } from "@iq24i/separator";
import { Skeleton } from "@iq24i/skeleton";
import { Tooltip, TooltipContent, TooltipTrigger } from "@iq24i/tooltip";
import { useToast } from "@iq24i/use-toast";
=======
import { Button } from "@iq24/ui/button";
import { cn } from "@iq24/ui/cn";
import { DropdownMenuContent, DropdownMenuItem } from "@iq24/ui/dropdown-menu";
import { DropdownMenu, DropdownMenuTrigger } from "@iq24/ui/dropdown-menu";
import { Icons } from "@iq24/ui/icons";
import { Separator } from "@iq24/ui/separator";
import { Skeleton } from "@iq24/ui/skeleton";
import { Tooltip, TooltipContent, TooltipTrigger } from "@iq24/ui/tooltip";
import { useToast } from "@iq24/ui/use-toast";
>>>>>>> 4c29cb29
import { format } from "date-fns";
import { MoreVertical, Trash2 } from "lucide-react";
import { useEffect, useState } from "react";
import { FilePreview } from "./file-preview";
import { FormatAmount } from "./format-amount";
import { EditInboxModal } from "./modals/edit-inbox-modal";
import { SelectTransaction } from "./select-transaction";

type InboxItem = {
  id: string;
  status?: string;
  file_path?: string[];
  file_name?: string;
  website?: string;
  display_name?: string;
  amount?: number;
  currency?: string;
  date?: string;
  forwarded_to?: string;
  content_type?: string;
  description?: string;
  transaction?: any;
  locale?: string;
};

type Props = {
  item: InboxItem;
  onDelete: () => void;
  onSelectTransaction: () => void;
  teamId: string;
  isEmpty?: boolean;
  currencies: string[];
};

export function InboxDetails({
  item,
  onDelete,
  onSelectTransaction,
  teamId,
  isEmpty,
  currencies,
}: Props) {
  const { toast } = useToast();
  const [isOpen, setOpen] = useState(false);
  const [showFallback, setShowFallback] = useState(false);
  const { date_format: dateFormat } = useUserContext((state) => state.data);

  const isProcessing = item?.status === "processing" || item?.status === "new";

  useEffect(() => {
    setShowFallback(false);
  }, [item]);

  const handleCopyLink = async () => {
    try {
      await navigator.clipboard.writeText(
        `${window.location.origin}/inbox?id=${item.id}`
      );

      toast({
        duration: 4000,
        title: "Copied link to clipboard.",
        variant: "success",
      });
    } catch {}
  };

  if (isEmpty) {
    return <div className="hidden md:block w-[1160px]" />;
  }

  const fallback = showFallback || (!item?.website && item?.display_name);

  return (
    <div className="h-[calc(100vh-120px)] overflow-hidden flex-col border w-[1160px] hidden md:flex">
      <div className="flex items-center p-2">
        <div className="flex items-center gap-2">
          <Tooltip>
            <TooltipTrigger asChild>
              <Button
                variant="ghost"
                size="icon"
                disabled={!item}
                onClick={onDelete}
              >
                <Trash2 className="h-4 w-4" />
              </Button>
            </TooltipTrigger>
            <TooltipContent className="px-3 py-1.5 text-xs">
              Delete
            </TooltipContent>
          </Tooltip>
        </div>

        <div className="ml-auto">
          <DropdownMenu>
            <DropdownMenuTrigger asChild>
              <Button variant="ghost" size="icon" disabled={!item}>
                <MoreVertical className="h-4 w-4" />
                <span className="sr-only">More</span>
              </Button>
            </DropdownMenuTrigger>
            <DropdownMenuContent align="end">
              <DropdownMenuItem onClick={() => setOpen(true)}>
                Edit
              </DropdownMenuItem>
              <DropdownMenuItem>
                <a
                  href={`/api/download/file?path=${item?.file_path
                    ?.slice(1)
                    .join("/")}&filename=${item?.file_name}`}
                  download
                >
                  Download
                </a>
              </DropdownMenuItem>
              <DropdownMenuItem onClick={handleCopyLink}>
                Copy Link
              </DropdownMenuItem>
            </DropdownMenuContent>
          </DropdownMenu>
        </div>
      </div>
      <Separator />

      {item?.id ? (
        <div className="flex flex-1 flex-col">
          <div className="flex items-start p-4">
            <div className="flex items-start gap-4 text-sm relative">
              {isProcessing ? (
                <Skeleton className="h-[40px] w-[40px] rounded-full" />
              ) : (
                <Avatar>
                  {item.website && (
                    <AvatarImageNext
                      alt={item.website}
                      width={40}
                      height={40}
                      className={cn(
                        "rounded-full overflow-hidden",
                        showFallback && "hidden"
                      )}
                      src={`https://img.logo.dev/${item.website}?token=pk_X-1ZO13GSgeOoUrIuJ6GMQ`}
                      quality={100}
                      onError={() => {
                        setShowFallback(true);
                      }}
                    />
                  )}

                  {fallback && (
                    <AvatarFallback>
                      {item?.display_name
                        ?.split(" ")
                        .slice(0, 2)
                        .map((chunk) => chunk[0])
                        .join("")}
                    </AvatarFallback>
                  )}
                </Avatar>
              )}

              <div className="grid gap-1 select-text">
                <div className="font-semibold">
                  {isProcessing ? (
                    <Skeleton className="h-3 w-[120px] rounded-sm mb-1" />
                  ) : (
                    item.display_name
                  )}
                </div>
                <div className="line-clamp-1 text-xs">
                  {isProcessing && !item.currency && (
                    <Skeleton className="h-3 w-[50px] rounded-sm" />
                  )}
                  {item.currency && (
                    <FormatAmount
                      amount={item.amount}
                      currency={item.currency}
                    />
                  )}
                </div>
              </div>
            </div>
            <div className="grid gap-1 ml-auto text-right">
              <div className="text-xs text-muted-foreground select-text">
                {isProcessing && !item.date && (
                  <Skeleton className="h-3 w-[50px] rounded-sm" />
                )}
                {item.date && formatDate(item.date, dateFormat)}
              </div>

              <div className="flex space-x-4 items-center ml-auto mt-1">
                {item.description && (
                  <Tooltip>
                    <TooltipTrigger>
                      <Icons.Info />
                    </TooltipTrigger>
                    <TooltipContent
                      className="px-3 py-1.5 text-xs"
                      side="left"
                      sideOffset={8}
                    >
                      {item.description}
                    </TooltipContent>
                  </Tooltip>
                )}

                {item.forwarded_to && (
                  <Tooltip>
                    <TooltipTrigger>
                      <Icons.Forwarded />
                    </TooltipTrigger>
                    <TooltipContent
                      className="px-3 py-1.5 text-xs"
                      side="left"
                      sideOffset={8}
                    >
                      Forwarded to {item.forwarded_to}
                    </TooltipContent>
                  </Tooltip>
                )}
              </div>
            </div>
          </div>
          <Separator />

          <div className="relative h-full">
            {item?.file_path && (
              <FilePreview
                src={`/api/proxy?filePath=vault/${item?.file_path.join("/")}`}
                name={item.name}
                type={item.content_type}
                disableFullscreen
                isFullscreen
                width={680}
                height={780}
              />
            )}
          </div>

          <div className="h-12 dark:bg-[#1A1A1A] bg-[#F6F6F3] justify-between items-center flex border dark:border-[#2C2C2C] border-[#DCDAD2] rounded-full fixed bottom-14 right-[160px] z-50 w-[400px]">
            <SelectTransaction
              placeholder="Select transaction"
              teamId={teamId}
              inboxId={item.id}
              selectedTransaction={item?.transaction}
              onSelect={onSelectTransaction}
              key={item.id}
            />
          </div>

          <EditInboxModal
            isOpen={isOpen}
            onOpenChange={setOpen}
            id={item.id}
            currencies={currencies}
            defaultValue={{
              amount: item?.amount,
              currency: item.currency,
              display_name: item?.display_name,
            }}
          />
        </div>
      ) : (
        <div className="p-8 text-center text-muted-foreground">
          No attachment selected
        </div>
      )}
    </div>
  );
}<|MERGE_RESOLUTION|>--- conflicted
+++ resolved
@@ -1,17 +1,6 @@
 import { useUserContext } from "@/store/user/hook";
 import { formatDate } from "@/utils/format";
 import { Avatar, AvatarFallback, AvatarImageNext } from "@iq24/ui/avatar";
-<<<<<<< HEAD
-import { Button } from "@iq24i/button";
-import { cn } from "@iq24i/cn";
-import { DropdownMenuContent, DropdownMenuItem } from "@iq24i/dropdown-menu";
-import { DropdownMenu, DropdownMenuTrigger } from "@iq24i/dropdown-menu";
-import { Icons } from "@iq24i/icons";
-import { Separator } from "@iq24i/separator";
-import { Skeleton } from "@iq24i/skeleton";
-import { Tooltip, TooltipContent, TooltipTrigger } from "@iq24i/tooltip";
-import { useToast } from "@iq24i/use-toast";
-=======
 import { Button } from "@iq24/ui/button";
 import { cn } from "@iq24/ui/cn";
 import { DropdownMenuContent, DropdownMenuItem } from "@iq24/ui/dropdown-menu";
@@ -21,7 +10,6 @@
 import { Skeleton } from "@iq24/ui/skeleton";
 import { Tooltip, TooltipContent, TooltipTrigger } from "@iq24/ui/tooltip";
 import { useToast } from "@iq24/ui/use-toast";
->>>>>>> 4c29cb29
 import { format } from "date-fns";
 import { MoreVertical, Trash2 } from "lucide-react";
 import { useEffect, useState } from "react";
