import { Button } from "@iq24/ui/button";
<<<<<<< HEAD
import { Icons } from "@iq24i/icons";
import { ScrollArea } from "@iq24i/scroll-area";
=======
import { Icons } from "@iq24/ui/icons";
import { ScrollArea } from "@iq24/ui/scroll-area";
>>>>>>> 4c29cb29
import { AnimatePresence, motion } from "framer-motion";
import { InboxItem } from "./inbox-item";

type InboxListProps = {
  items: {
    id: string;
    status: "done" | "processing" | "new";
    display_name: string;
    created_at: string;
    file_name?: string;
    date?: string;
    currency?: string;
    amount?: number;
  }[];
  hasQuery?: boolean;
  onClear?: () => void;
};

export function InboxList({ items, hasQuery, onClear }: InboxListProps) {
  if (hasQuery && !items?.length) {
    return (
      <div className="h-screen -mt-[140px] w-full flex items-center justify-center flex-col">
        <div className="flex flex-col items-center">
          <Icons.Transactions2 className="mb-4" />
          <div className="text-center mb-6 space-y-2">
            <h2 className="font-medium text-lg">No results</h2>
            <p className="text-[#606060] text-sm">Try another search term</p>
          </div>

          <Button variant="outline" onClick={onClear}>
            Clear search
          </Button>
        </div>
      </div>
    );
  }

  if (!items?.length) {
    return (
      <div className="h-screen -mt-[140px] w-full flex items-center justify-center flex-col">
        <Icons.InboxEmpty size={32} />
        <span className="font-medium mb-2 mt-4">Inbox empty</span>
        <span className="text-sm text-[#878787]">
          You can relax, nothing in here.
        </span>
      </div>
    );
  }

  // Only run when first item has status=new or deleted
  const initialAnimation = items?.at(0)?.status === "new" && {
    opacity: 0,
    height: 0,
  };

  const exitAnimation = !hasQuery && {
    opacity: 0,
    height: 0,
  };

  return (
    <ScrollArea className="h-screen" hideScrollbar>
      <div className="flex flex-col gap-4 pb-[250px]">
        <AnimatePresence initial={false}>
          {items?.map((item) => {
            return (
              <motion.div
                key={item.id}
                initial={initialAnimation}
                animate={{ opacity: 1, height: "auto" }}
                exit={exitAnimation}
                transition={{
                  opacity: { duration: 0.2 },
                  height: { type: "spring", bounce: 0.3, duration: 0.5 },
                }}
                className="w-full"
              >
                <InboxItem key={item.id} item={item} />
              </motion.div>
            );
          })}
        </AnimatePresence>
      </div>
    </ScrollArea>
  );
}<|MERGE_RESOLUTION|>--- conflicted
+++ resolved
@@ -1,11 +1,6 @@
 import { Button } from "@iq24/ui/button";
-<<<<<<< HEAD
-import { Icons } from "@iq24i/icons";
-import { ScrollArea } from "@iq24i/scroll-area";
-=======
 import { Icons } from "@iq24/ui/icons";
 import { ScrollArea } from "@iq24/ui/scroll-area";
->>>>>>> 4c29cb29
 import { AnimatePresence, motion } from "framer-motion";
 import { InboxItem } from "./inbox-item";
 
