--- conflicted
+++ resolved
@@ -5,21 +5,13 @@
 import { formatAmount, secondsToHoursAndMinutes } from "@/utils/format";
 import { TZDate } from "@date-fns/tz";
 import { cn } from "@iq24/ui/cn";
-<<<<<<< HEAD
-import { Icons } from "@iq24i/icons";
-=======
 import { Icons } from "@iq24/ui/icons";
->>>>>>> 4c29cb29
 import {
   Tooltip,
   TooltipContent,
   TooltipProvider,
   TooltipTrigger,
-<<<<<<< HEAD
-} from "@iq24i/tooltip";
-=======
 } from "@iq24/ui/tooltip";
->>>>>>> 4c29cb29
 import NumberFlow from "@number-flow/react";
 import { useClickAway } from "@uidotdev/usehooks";
 import {
