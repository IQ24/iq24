--- conflicted
+++ resolved
@@ -14,11 +14,7 @@
   SelectItem,
   SelectTrigger,
   SelectValue,
-<<<<<<< HEAD
-} from "@iq24i/select";
-=======
 } from "@iq24/ui/select";
->>>>>>> 4c29cb29
 import { useAction } from "next-safe-action/hooks";
 
 type Props = {
