--- conflicted
+++ resolved
@@ -1,11 +1,6 @@
 import { getUser } from "@iq24/supabase/cached-queries";
-<<<<<<< HEAD
-import { getInboxQuery } from "@iq24upabase/queries";
-import { createClient } from "@iq24upabase/server";
-=======
 import { getInboxQuery } from "@iq24/supabase/queries";
 import { createClient } from "@iq24/supabase/server";
->>>>>>> 4c29cb29
 import { UploadZone } from "./inbox-upload-zone";
 import { InboxView } from "./inbox-view";
 
