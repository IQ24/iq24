--- conflicted
+++ resolved
@@ -1,9 +1,5 @@
 import { Card } from "@iq24/ui/card";
-<<<<<<< HEAD
-import { Skeleton } from "@iq24i/skeleton";
-=======
 import { Skeleton } from "@iq24/ui/skeleton";
->>>>>>> 4c29cb29
 
 export function AppsSkeleton() {
   return (
