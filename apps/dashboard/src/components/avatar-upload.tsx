"use client";

import { updateUserAction } from "@/actions/update-user-action";
import { useUpload } from "@/hooks/use-upload";
import { Avatar, AvatarFallback, AvatarImage } from "@iq24/ui/avatar";
<<<<<<< HEAD
import { Icons } from "@iq24i/icons";
import { stripSpecialCharacters } from "@iq24tils";
=======
import { Icons } from "@iq24/ui/icons";
import { stripSpecialCharacters } from "@iq24/utils";
>>>>>>> 4c29cb29
import { Loader2 } from "lucide-react";
import { useAction } from "next-safe-action/hooks";
import { useRef, useState } from "react";
import { forwardRef } from "react";

type Props = {
  userId: string;
  avatarUrl?: string;
  fullName?: string;
  onUpload?: (url: string) => void;
  size?: number;
};

export const AvatarUpload = forwardRef<HTMLInputElement, Props>(
  (
    { userId, avatarUrl: initialAvatarUrl, fullName, size = 65, onUpload },
    ref
  ) => {
    const action = useAction(updateUserAction);
    const [avatar, setAvatar] = useState(initialAvatarUrl);
    const inputRef = useRef<HTMLInputElement>(null);

    const { isLoading, uploadFile } = useUpload();

    const handleUpload = async (evt: React.ChangeEvent<HTMLInputElement>) => {
      const { files } = evt.target;
      const selectedFile = files as FileList;

      const filename = stripSpecialCharacters(selectedFile[0]?.name ?? "");

      const { url } = await uploadFile({
        bucket: "avatars",
        path: [userId, filename],
        file: selectedFile[0] as File,
      });

      if (url) {
        action.execute({ avatar_url: url });
        setAvatar(url);
        onUpload?.(url);
      }
    };

    const fileInputRef = ref || inputRef;

    return (
      <Avatar
        className="rounded-full flex items-center justify-center bg-accent cursor-pointer border border-border"
        style={{ width: size, height: size }}
        onClick={() => {
          if ("current" in fileInputRef && fileInputRef.current) {
            fileInputRef.current.click();
          }
        }}
      >
        {isLoading ? (
          <Loader2 className="size-4 animate-spin" />
        ) : (
          <>
            <AvatarImage src={avatar} />
            <AvatarFallback>
              <Icons.AccountCircle className="size-5" />
            </AvatarFallback>
          </>
        )}
        <input
          ref={fileInputRef}
          type="file"
          style={{ display: "none" }}
          multiple={false}
          onChange={handleUpload}
        />
      </Avatar>
    );
  }
);

AvatarUpload.displayName = "AvatarUpload";<|MERGE_RESOLUTION|>--- conflicted
+++ resolved
@@ -3,13 +3,8 @@
 import { updateUserAction } from "@/actions/update-user-action";
 import { useUpload } from "@/hooks/use-upload";
 import { Avatar, AvatarFallback, AvatarImage } from "@iq24/ui/avatar";
-<<<<<<< HEAD
-import { Icons } from "@iq24i/icons";
-import { stripSpecialCharacters } from "@iq24tils";
-=======
 import { Icons } from "@iq24/ui/icons";
 import { stripSpecialCharacters } from "@iq24/utils";
->>>>>>> 4c29cb29
 import { Loader2 } from "lucide-react";
 import { useAction } from "next-safe-action/hooks";
 import { useRef, useState } from "react";
