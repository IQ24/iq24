--- conflicted
+++ resolved
@@ -6,11 +6,7 @@
   TooltipContent,
   TooltipProvider,
   TooltipTrigger,
-<<<<<<< HEAD
-} from "@iq24i/tooltip";
-=======
 } from "@iq24/ui/tooltip";
->>>>>>> 4c29cb29
 
 export function InboxStatus({ item }) {
   if (item.status === "processing" || item.status === "new") {
