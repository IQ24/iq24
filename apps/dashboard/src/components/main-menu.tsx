"use client";

import { updateMenuAction } from "@/actions/update-menu-action";
import { useMenuStore } from "@/store/menu";
import { Button } from "@iq24/ui/button";
<<<<<<< HEAD
import { cn } from "@iq24i/cn";
import { Icons } from "@iq24i/icons";
=======
import { cn } from "@iq24/ui/cn";
import { Icons } from "@iq24/ui/icons";
>>>>>>> 4c29cb29
import {
  Tooltip,
  TooltipContent,
  TooltipProvider,
  TooltipTrigger,
<<<<<<< HEAD
} from "@iq24i/tooltip";
=======
} from "@iq24/ui/tooltip";
>>>>>>> 4c29cb29
import { useClickAway } from "@uidotdev/usehooks";
import { Reorder, motion, useMotionValue } from "framer-motion";
import { useAction } from "next-safe-action/hooks";
import Link from "next/link";
import { usePathname } from "next/navigation";
import { useState } from "react";
import { useLongPress } from "use-long-press";

const icons = {
  "/": () => <Icons.Overview size={22} />,
  "/transactions": () => <Icons.Transactions size={22} />,
  "/invoices": () => <Icons.Invoice size={22} />,
  "/tracker": () => <Icons.Tracker size={22} />,
  "/customers": () => <Icons.Customers size={22} />,
  "/vault": () => <Icons.Vault size={22} />,
  "/ai-transparency": () => <Icons.Brain size={22} />,
  "/settings": () => <Icons.Settings size={22} />,
  "/apps": () => <Icons.Apps size={22} />,
  "/inbox": () => <Icons.Inbox2 size={22} />,
};

const defaultItems = [
  {
    path: "/",
    name: "Overview",
  },
  {
    path: "/inbox",
    name: "Inbox",
  },
  {
    path: "/transactions",
    name: "Transactions",
  },
  {
    path: "/invoices",
    name: "Invoices",
  },
  {
    path: "/tracker",
    name: "Tracker",
  },
  {
    path: "/customers",
    name: "Customers",
  },
  {
    path: "/vault",
    name: "Vault",
  },
  {
    path: "/ai-transparency",
    name: "AI Transparency",
  },
  {
    path: "/apps",
    name: "Apps",
  },
  {
    path: "/settings",
    name: "Settings",
  },
];

interface ItemProps {
  item: { path: string; name: string };
  isActive: boolean;
  isCustomizing: boolean;
  onRemove: (path: string) => void;
  disableRemove: boolean;
  onDragEnd: () => void;
  onSelect?: () => void;
}

const Item = ({
  item,
  isActive,
  isCustomizing,
  onRemove,
  disableRemove,
  onDragEnd,
  onSelect,
}: ItemProps) => {
  const y = useMotionValue(0);
  const Icon = icons[item.path];

  return (
    <TooltipProvider delayDuration={70}>
      <Link
        prefetch
        href={item.path}
        onClick={(evt) => {
          if (isCustomizing) {
            evt.preventDefault();
          }

          onSelect?.();
        }}
        onMouseDown={(evt) => {
          if (isCustomizing) {
            evt.preventDefault();
          }
        }}
      >
        <Tooltip>
          <TooltipTrigger className="w-full">
            <Reorder.Item
              onDragEnd={onDragEnd}
              key={item.path}
              value={item}
              id={item.path}
              style={{ y }}
              layoutRoot
              className={cn(
                "relative border border-transparent md:w-[45px] h-[45px] flex items-center md:justify-center",
                "hover:bg-accent hover:border-[#DCDAD2] hover:dark:border-[#2C2C2C]",
                isActive &&
                  "bg-[#F2F1EF] dark:bg-secondary border-[#DCDAD2] dark:border-[#2C2C2C]",
                isCustomizing &&
                  "bg-background border-[#DCDAD2] dark:border-[#2C2C2C]"
              )}
            >
              <motion.div
                className="relative"
                initial={{ opacity: 1 }}
                animate={{ opacity: 1 }}
                exit={{ opacity: 0 }}
              >
                {!disableRemove && isCustomizing && (
                  <Button
                    onClick={() => onRemove(item.path)}
                    variant="ghost"
                    size="icon"
                    className="absolute -left-4 -top-4 w-4 h-4 p-0 rounded-full bg-border hover:bg-border hover:scale-150 z-10 transition-all"
                  >
                    <Icons.Remove className="w-3 h-3" />
                  </Button>
                )}

                <div
                  className={cn(
                    "flex space-x-3 p-0 items-center pl-2 md:pl-0",
                    isCustomizing &&
                      "animate-[jiggle_0.3s_ease-in-out_infinite] transform-gpu pointer-events-none"
                  )}
                >
                  <Icon />
                  <span className="flex md:hidden">{item.name}</span>
                </div>
              </motion.div>
            </Reorder.Item>
          </TooltipTrigger>
          <TooltipContent
            side="left"
            className="px-3 py-1.5 text-xs hidden md:flex"
            sideOffset={10}
          >
            {item.name}
          </TooltipContent>
        </Tooltip>
      </Link>
    </TooltipProvider>
  );
};

const listVariant = {
  hidden: { opacity: 0 },
  show: {
    opacity: 1,
    transition: {
      staggerChildren: 0.04,
    },
  },
};

const itemVariant = {
  hidden: { opacity: 0 },
  show: { opacity: 1 },
};

type Props = {
  initialItems?: { path: string; name: string }[];
  onSelect?: () => void;
};

export function MainMenu({ initialItems, onSelect }: Props) {
  const [items, setItems] = useState(initialItems ?? defaultItems);
  const { isCustomizing, setCustomizing } = useMenuStore();
  const pathname = usePathname();
  const part = pathname?.split("/")[1];
  const updateMenu = useAction(updateMenuAction);

  const hiddenItems = defaultItems.filter(
    (item) => !items.some((i) => i.path === item.path)
  );

  const onReorder = (items) => {
    setItems(items);
  };

  const onDragEnd = () => {
    updateMenu.execute(items);
  };

  const onRemove = (path: string) => {
    setItems((prevItems) => prevItems.filter((item) => item.path !== path));
    updateMenu.execute(items.filter((item) => item.path !== path));
  };

  const onAdd = (item) => {
    const updatedItems = [...items, item];
    setItems(updatedItems);
    updateMenu.execute(updatedItems);
  };

  const bind = useLongPress(
    () => {
      setCustomizing(true);
    },
    {
      cancelOnMovement: 0,
    }
  );

  const ref = useClickAway(() => {
    setCustomizing(false);
  });

  return (
    <div className="mt-6" {...bind()} ref={ref}>
      <nav>
        <Reorder.Group
          axis="y"
          onReorder={onReorder}
          values={items}
          className="flex flex-col gap-1.5"
        >
          {items.map((item) => {
            const isActive =
              (pathname === "/" && item.path === "/") ||
              (pathname !== "/" && item.path.startsWith(`/${part}`));

            return (
              <Item
                key={item.path}
                item={item}
                isActive={isActive}
                isCustomizing={isCustomizing}
                onRemove={onRemove}
                disableRemove={items.length === 1}
                onDragEnd={onDragEnd}
                onSelect={onSelect}
              />
            );
          })}
        </Reorder.Group>
      </nav>

      {hiddenItems.length > 0 && isCustomizing && (
        <nav className="border-t-[1px] mt-6 pt-6">
          <motion.ul
            variants={listVariant}
            initial="hidden"
            animate="show"
            className="flex flex-col gap-1.5"
          >
            {hiddenItems.map((item) => {
              const Icon = icons[item.path];

              return (
                <motion.li
                  variants={itemVariant}
                  key={item.path}
                  className={cn(
                    "border border-transparent w-[45px] h-[45px] flex items-center md:justify-center",
                    "hover:bg-secondary hover:border-[#DCDAD2] hover:dark:border-[#2C2C2C]",
                    "bg-background border-[#DCDAD2] dark:border-[#2C2C2C]"
                  )}
                >
                  <div className="relative">
                    <Button
                      onClick={() => onAdd(item)}
                      variant="ghost"
                      size="icon"
                      className="absolute -left-4 -top-4 w-4 h-4 p-0 rounded-full bg-border hover:bg-border hover:scale-150 z-10 transition-all"
                    >
                      <Icons.Add className="w-3 h-3" />
                    </Button>

                    <Icon />
                  </div>
                </motion.li>
              );
            })}
          </motion.ul>
        </nav>
      )}
    </div>
  );
}<|MERGE_RESOLUTION|>--- conflicted
+++ resolved
@@ -3,23 +3,14 @@
 import { updateMenuAction } from "@/actions/update-menu-action";
 import { useMenuStore } from "@/store/menu";
 import { Button } from "@iq24/ui/button";
-<<<<<<< HEAD
-import { cn } from "@iq24i/cn";
-import { Icons } from "@iq24i/icons";
-=======
 import { cn } from "@iq24/ui/cn";
 import { Icons } from "@iq24/ui/icons";
->>>>>>> 4c29cb29
 import {
   Tooltip,
   TooltipContent,
   TooltipProvider,
   TooltipTrigger,
-<<<<<<< HEAD
-} from "@iq24i/tooltip";
-=======
 } from "@iq24/ui/tooltip";
->>>>>>> 4c29cb29
 import { useClickAway } from "@uidotdev/usehooks";
 import { Reorder, motion, useMotionValue } from "framer-motion";
 import { useAction } from "next-safe-action/hooks";
