"use client";

import { trackingConsentAction } from "@/actions/tracking-consent-action";
import { Button } from "@iq24/ui/button";
<<<<<<< HEAD
import { cn } from "@iq24i/cn";
=======
import { cn } from "@iq24/ui/cn";
>>>>>>> 4c29cb29
import { useAction } from "next-safe-action/hooks";
import { useState } from "react";

export function ConsentBanner() {
  const [isOpen, setOpen] = useState(true);
  const trackingAction = useAction(trackingConsentAction, {
    onExecute: () => setOpen(false),
  });

  if (!isOpen) {
    return null;
  }

  return (
    <div
      className={cn(
        "fixed z-50 bottom-2 md:bottom-4 left-2 md:left-4 flex flex-col space-y-4 w-[calc(100vw-16px)] max-w-[420px] border border-border p-4 transition-all bg-background",
        isOpen &&
          "animate-in sm:slide-in-from-bottom-full slide-in-from-bottom-full"
      )}
    >
      <div className="text-sm">
        This site uses tracking technologies. You may opt in or opt out of the
        use of these technologies.
      </div>
      <div className="flex justify-end space-x-2">
        <Button
          className="rounded-full h-8"
          onClick={() => trackingAction.execute(false)}
        >
          Deny
        </Button>
        <Button
          className="rounded-full h-8"
          onClick={() => trackingAction.execute(true)}
        >
          Accept
        </Button>
      </div>
    </div>
  );
}<|MERGE_RESOLUTION|>--- conflicted
+++ resolved
@@ -2,11 +2,7 @@
 
 import { trackingConsentAction } from "@/actions/tracking-consent-action";
 import { Button } from "@iq24/ui/button";
-<<<<<<< HEAD
-import { cn } from "@iq24i/cn";
-=======
 import { cn } from "@iq24/ui/cn";
->>>>>>> 4c29cb29
 import { useAction } from "next-safe-action/hooks";
 import { useState } from "react";
 
