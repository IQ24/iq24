--- conflicted
+++ resolved
@@ -1,23 +1,14 @@
 import { createPlaidLinkTokenAction } from "@/actions/institutions/create-plaid-link";
 import { reconnectGoCardLessLinkAction } from "@/actions/institutions/reconnect-gocardless-link";
 import { Button } from "@iq24/ui/button";
-<<<<<<< HEAD
-import { Icons } from "@iq24i/icons";
-=======
 import { Icons } from "@iq24/ui/icons";
->>>>>>> 4c29cb29
 import {
   Tooltip,
   TooltipContent,
   TooltipProvider,
   TooltipTrigger,
-<<<<<<< HEAD
-} from "@iq24i/tooltip";
-import { useToast } from "@iq24i/use-toast";
-=======
 } from "@iq24/ui/tooltip";
 import { useToast } from "@iq24/ui/use-toast";
->>>>>>> 4c29cb29
 import { isDesktopApp } from "@todesktop/client-core/platform/todesktop";
 import { useScript } from "@uidotdev/usehooks";
 import { Loader2 } from "lucide-react";
@@ -76,7 +67,7 @@
     token: plaidToken,
     publicKey: "",
     env: process.env.NEXT_PUBLIC_PLAID_ENVIRONMENT!,
-    clientName: "iq24",
+    clientName: "Midday",
     product: ["transactions"],
     onSuccess: () => {
       setPlaidToken(undefined);
