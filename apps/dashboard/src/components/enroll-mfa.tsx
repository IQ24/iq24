import { createClient } from "@iq24/supabase/client";
<<<<<<< HEAD
import { Button } from "@iq24i/button";
=======
import { Button } from "@iq24/ui/button";
>>>>>>> 4c29cb29
import {
  Collapsible,
  CollapsibleContent,
  CollapsibleTrigger,
<<<<<<< HEAD
} from "@iq24i/collapsible";
import { InputOTP, InputOTPGroup, InputOTPSlot } from "@iq24i/input-otp";
=======
} from "@iq24/ui/collapsible";
import { InputOTP, InputOTPGroup, InputOTPSlot } from "@iq24/ui/input-otp";
>>>>>>> 4c29cb29
import { CaretSortIcon } from "@radix-ui/react-icons";
import Image from "next/image";
import { useRouter } from "next/navigation";
import { useEffect, useState } from "react";
import { CopyInput } from "./copy-input";

export function EnrollMFA() {
  const supabase = createClient();
  const router = useRouter();
  const [isValidating, setValidating] = useState(false);
  const [factorId, setFactorId] = useState("");
  const [qr, setQR] = useState("");
  const [secret, setSecret] = useState();
  const [error, setError] = useState(false);
  const [isOpen, setIsOpen] = useState(false);

  const onComplete = async (code: string) => {
    setError(false);

    if (!isValidating) {
      setValidating(true);

      const challenge = await supabase.auth.mfa.challenge({ factorId });

      const verify = await supabase.auth.mfa.verify({
        factorId,
        challengeId: challenge.data.id,
        code,
      });

      if (verify.data) {
        router.replace("/");
      }
    }
  };

  useEffect(() => {
    async function enroll() {
      const { data, error } = await supabase.auth.mfa.enroll({
        factorType: "totp",
        issuer: "app.iq24.ai",
      });

      if (error) {
        throw error;
      }

      setFactorId(data.id);

      setQR(data.totp.qr_code);
      setSecret(data.totp.secret);
    }

    enroll();
  }, []);

  const handleOnCancel = () => {
    supabase.auth.mfa.unenroll({
      factorId,
    });

    router.push("/");
  };

  return (
    <>
      <div className="flex items-center justify-center">
        <div className="w-[220px] h-[220px] bg-white rounded-md">
          {qr && (
            <Image src={qr} alt="qr" width={220} height={220} quality={100} />
          )}
        </div>
      </div>
      <div className="my-8">
        <p className="font-medium pb-1 text-2xl text-[#606060]">
          Use an authenticator app to scan the following QR code, and provide
          the code to complete the setup.
        </p>
      </div>

      <Collapsible
        open={isOpen}
        onOpenChange={setIsOpen}
        className="w-full mb-4"
      >
        <CollapsibleTrigger className="p-0 text-sm w-full">
          <div className="flex items-center justify-between">
            <span className="font-medium">Use setup key</span>
            <CaretSortIcon className="h-4 w-4" />
          </div>
        </CollapsibleTrigger>
        <CollapsibleContent>
          {secret && <CopyInput value={secret} className="w-full" />}
        </CollapsibleContent>
      </Collapsible>

      <div className="flex w-full">
        <InputOTP
          className={error ? "invalid" : ""}
          maxLength={6}
          autoFocus
          onComplete={onComplete}
          disabled={isValidating}
          render={({ slots }) => (
            <InputOTPGroup>
              {slots.map((slot, index) => (
                <InputOTPSlot key={index.toString()} {...slot} />
              ))}
            </InputOTPGroup>
          )}
        />
      </div>

      <div className="flex border-t-[1px] pt-4 mt-6 justify-center mb-6">
        <Button
          onClick={handleOnCancel}
          variant="ghost"
          className="text-medium text-sm hover:bg-transparent"
        >
          Cancel
        </Button>
      </div>
    </>
  );
}<|MERGE_RESOLUTION|>--- conflicted
+++ resolved
@@ -1,20 +1,11 @@
 import { createClient } from "@iq24/supabase/client";
-<<<<<<< HEAD
-import { Button } from "@iq24i/button";
-=======
 import { Button } from "@iq24/ui/button";
->>>>>>> 4c29cb29
 import {
   Collapsible,
   CollapsibleContent,
   CollapsibleTrigger,
-<<<<<<< HEAD
-} from "@iq24i/collapsible";
-import { InputOTP, InputOTPGroup, InputOTPSlot } from "@iq24i/input-otp";
-=======
 } from "@iq24/ui/collapsible";
 import { InputOTP, InputOTPGroup, InputOTPSlot } from "@iq24/ui/input-otp";
->>>>>>> 4c29cb29
 import { CaretSortIcon } from "@radix-ui/react-icons";
 import Image from "next/image";
 import { useRouter } from "next/navigation";
