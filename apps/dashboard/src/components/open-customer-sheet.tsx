"use client";

import { useCustomerParams } from "@/hooks/use-customer-params";
import { useInvoiceParams } from "@/hooks/use-invoice-params";
import { Button } from "@iq24/ui/button";
<<<<<<< HEAD
import { Icons } from "@iq24i/icons";
=======
import { Icons } from "@iq24/ui/icons";
>>>>>>> 4c29cb29

export function OpenCustomerSheet() {
  const { setParams } = useCustomerParams();

  return (
    <div>
      <Button
        variant="outline"
        size="icon"
        onClick={() => setParams({ createCustomer: true })}
      >
        <Icons.Add />
      </Button>
    </div>
  );
}<|MERGE_RESOLUTION|>--- conflicted
+++ resolved
@@ -3,11 +3,7 @@
 import { useCustomerParams } from "@/hooks/use-customer-params";
 import { useInvoiceParams } from "@/hooks/use-invoice-params";
 import { Button } from "@iq24/ui/button";
-<<<<<<< HEAD
-import { Icons } from "@iq24i/icons";
-=======
 import { Icons } from "@iq24/ui/icons";
->>>>>>> 4c29cb29
 
 export function OpenCustomerSheet() {
   const { setParams } = useCustomerParams();
